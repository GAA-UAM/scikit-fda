--- conflicted
+++ resolved
@@ -600,8 +600,6 @@
         "code",
         "test"
       ]
-<<<<<<< HEAD
-=======
     },
     {
       "login": "E105D104U125",
@@ -624,7 +622,6 @@
       "contributions": [
         "doc"
       ]
->>>>>>> 2533a2e5
     }
   ],
   "contributorsPerLine": 7,
