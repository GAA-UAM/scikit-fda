# Byte-compiled / optimized / DLL files
__pycache__/
*.py[cod]
*$py.class

# C extensions
*.so

# Distribution / packaging
.Python
env/
build/
develop-eggs/
dist/
downloads/
eggs/
.eggs/
lib/
lib64/
parts/
sdist/
var/
wheels/
*.egg-info/
.installed.cfg
*.egg
.pytest_cache/

# PyInstaller
#  Usually these files are written by a python script from a template
#  before PyInstaller builds the exe, so as to inject date/other infos into it.
*.manifest
*.spec

# Installer logs
pip-log.txt
pip-delete-this-directory.txt

# Unit test / coverage reports
htmlcov/
.tox/
.coverage
.coverage.*
.cache
nosetests.xml
coverage.xml
*.cover
.hypothesis/

# Translations
*.mo
*.pot

# Django stuff:
*.log
local_settings.py

# Flask stuff:
instance/
.webassets-cache

# Scrapy stuff:
.scrapy

# Sphinx documentation
docs/_build/

# PyBuilder
target/

# Jupyter Notebook
.ipynb_checkpoints

# pyenv
.python-version

# celery beat schedule file
celerybeat-schedule

# SageMath parsed files
*.sage.py

# dotenv
.env

# virtualenv
.venv
venv/
ENV/

# Spyder project settings
.spyderproject
.spyproject

# Rope project settings
.ropeproject

# mkdocs documentation
/site

# mypy
.mypy_cache/

<<<<<<< HEAD
#IDE metadata
=======
#IDE Files
>>>>>>> a2299e44
.idea/<|MERGE_RESOLUTION|>--- conflicted
+++ resolved
@@ -101,9 +101,6 @@
 # mypy
 .mypy_cache/
 
-<<<<<<< HEAD
 #IDE metadata
-=======
-#IDE Files
->>>>>>> a2299e44
-.idea/+.idea/
+
