import numpy as np
try:
    np.set_printoptions(sign=' ')
except TypeError:
    pass

<<<<<<< HEAD
collect_ignore = ['setup.py']
=======
collect_ignore = ['setup.py']
#https://github.com/scikit-learn/scikit-learn/issues/8959
>>>>>>> 28a6e0b5
<|MERGE_RESOLUTION|>--- conflicted
+++ resolved
@@ -4,9 +4,5 @@
 except TypeError:
     pass
 
-<<<<<<< HEAD
-collect_ignore = ['setup.py']
-=======
 collect_ignore = ['setup.py']
 #https://github.com/scikit-learn/scikit-learn/issues/8959
->>>>>>> 28a6e0b5
