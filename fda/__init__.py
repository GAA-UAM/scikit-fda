"""fda package.

It includes the modules:
    - basis: For functional data manipulation in a function basis system.
    - grid: For functional data manipulation as a discrete set of measures.
    - math: Mean, variance, covariance, logarithms, square roots, distances...
    - kernels: kernels for kernel smoothing.
    - kernel_smoothers: kernel smoothers for smoothing FDataGrid objects.
    - validation: cross validation methods for finding the parameter that
    best smooths a FDataGrid object.
    - depth_measures: depth methods to order he samples of FDataGrid objects.
    - magnitude-shape plot: visualization tool.
    - fdata_boxplot: informative exploratory tool for visualizing functional data.
<<<<<<< HEAD
    - clustering: K-Means and Fuzzy-KMeans algorithms implemented to cluster
    data in the FDataGrid, along with plotting methods.
and the following classes:
    and the following classes:
=======
and the following classes:
>>>>>>> 28a6e0b5
    - FDataGrid: Discrete representation of functional data.
    - FDataBasis: Basis representation for functional data.
    - Boxplot: Implements the functional boxplot for FDataGrid with domain dimension 1.
    - SurfaceBoxplot: Implements the functional boxplot for FDataGrid with
    domain dimension 2.
    - MagnitudeShapePlot: Implements the magnitude shape plot for FDataGrid
    with domain dimension 1.

"""
import errno as _errno
from fda.basis import FDataBasis
from fda.grid import FDataGrid
from fda.math import mean, var, gmean, log, log2, log10, exp, sqrt, \
    cumsum, inner_product, cov
from fda.metrics import lp_distance, norm_lp
import os as _os

from . import datasets, covariances, registration, extrapolation

try:
    with open(_os.path.join(_os.path.dirname(__file__),
                            '..', 'VERSION'), 'r') as version_file:
        __version__ = version_file.read().strip()
except IOError as e:
    if e.errno != _errno.ENOENT:
        raise

    __version__ = "0.0"<|MERGE_RESOLUTION|>--- conflicted
+++ resolved
@@ -11,14 +11,9 @@
     - depth_measures: depth methods to order he samples of FDataGrid objects.
     - magnitude-shape plot: visualization tool.
     - fdata_boxplot: informative exploratory tool for visualizing functional data.
-<<<<<<< HEAD
     - clustering: K-Means and Fuzzy-KMeans algorithms implemented to cluster
     data in the FDataGrid, along with plotting methods.
 and the following classes:
-    and the following classes:
-=======
-and the following classes:
->>>>>>> 28a6e0b5
     - FDataGrid: Discrete representation of functional data.
     - FDataBasis: Basis representation for functional data.
     - Boxplot: Implements the functional boxplot for FDataGrid with domain dimension 1.
