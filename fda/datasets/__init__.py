--- conflicted
+++ resolved
@@ -1,14 +1,9 @@
 from ._real_datasets import (fdata_constructor, fetch_cran,
                              fetch_ucr,
                              fetch_phoneme, fetch_growth,
-<<<<<<< HEAD
                              fetch_tecator, fetch_medflies,
                              fetch_weather, fetch_aemet)
-from ._samples_generators import make_gaussian_process, make_sinusoidal_process
-=======
-                             fetch_tecator, fetch_medflies)
 from ._samples_generators import (make_gaussian_process,
                                   make_sinusoidal_process,
                                   make_multimodal_samples,
                                   make_multimodal_landmarks)
->>>>>>> be9b6fd1
