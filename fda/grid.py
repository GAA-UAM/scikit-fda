--- conflicted
+++ resolved
@@ -7,12 +7,12 @@
 """
 
 import numbers
-<<<<<<< HEAD
+
 import matplotlib.pyplot as plt
-=======
+
 import copy
 import matplotlib.pyplot
->>>>>>> a2299e44
+
 import numpy
 import scipy
 import scipy.stats.mstats
@@ -47,11 +47,7 @@
             is considered to exist for each one of the axies.
         dataset_label (str): name of the dataset.
         axes_labels (list): list containing the labels of the different
-<<<<<<< HEAD
             axis.
-=======
-            axis. The first element is the x label, the second the y label
-            and so on.
         extrapolation (str or Extrapolation): defines the default type of
             extrapolation. By default None, which does not apply any type of
             extrapolation. See `Extrapolation` for detailled information of the
@@ -59,8 +55,6 @@
         interpolator (GridInterpolator): Defines the type of interpolation
             applied in `evaluate`.
         keepdims (bool):
-
->>>>>>> a2299e44
 
     Examples:
         Representation of a functional data object with 2 samples
