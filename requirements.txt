--- conflicted
+++ resolved
@@ -2,8 +2,5 @@
 numpy
 scipy
 setuptools
-<<<<<<< HEAD
 Cython
-=======
 sklearn
->>>>>>> 89a020ee
