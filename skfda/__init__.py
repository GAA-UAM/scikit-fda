"""fda package.

It includes the modules:
    - basis: For functional data manipulation in a function basis system.
    - grid: For functional data manipulation as a discrete set of measures.
    - math: Mean, variance, covariance, logarithms, square roots, distances...
    - kernels: kernels for kernel smoothing.
    - kernel_smoothers: kernel smoothers for smoothing FDataGrid objects.
    - validation: cross validation methods for finding the parameter that
    best smooths a FDataGrid object.
    - depth_measures: depth methods to order he samples of FDataGrid objects.
    - magnitude-shape plot: visualization tool.
    - fdata_boxplot: informative exploratory tool for visualizing functional data.
    - clustering: K-Means and Fuzzy-KMeans algorithms implemented to cluster
    data in the FDataGrid, along with plotting methods.
and the following classes:
    - FDataGrid: Discrete representation of functional data.
    - FDataBasis: Basis representation for functional data.
    - Boxplot: Implements the functional boxplot for FDataGrid with domain dimension 1.
    - SurfaceBoxplot: Implements the functional boxplot for FDataGrid with
    domain dimension 2.
    - MagnitudeShapePlot: Implements the magnitude shape plot for FDataGrid
    with domain dimension 1.
    -Kmeans: Implements the K-Means clustering algorithm.
    -FuzzyKmeans: Implements the Fuzzy K-Means clustering algorithm.

"""
import errno as _errno

from .representation import FData
from .representation import FDataBasis
from .representation import FDataGrid

<<<<<<< HEAD
from . import representation, datasets, preprocessing, exploratory, math, utils
=======

from . import representation, datasets, preprocessing, exploratory, misc, _utils

>>>>>>> ee55621e

import os as _os

try:
    with open(_os.path.join(_os.path.dirname(__file__),
                            '..', 'VERSION'), 'r') as version_file:
        __version__ = version_file.read().strip()
except IOError as e:
    if e.errno != _errno.ENOENT:
        raise

    __version__ = "0.0"<|MERGE_RESOLUTION|>--- conflicted
+++ resolved
@@ -31,13 +31,7 @@
 from .representation import FDataBasis
 from .representation import FDataGrid
 
-<<<<<<< HEAD
-from . import representation, datasets, preprocessing, exploratory, math, utils
-=======
-
-from . import representation, datasets, preprocessing, exploratory, misc, _utils
-
->>>>>>> ee55621e
+from . import representation, datasets, preprocessing, exploratory, math, _utils
 
 import os as _os
 
