"""fda package.

It includes the modules:
    - basis: For functional data manipulation in a function basis system.
    - grid: For functional data manipulation as a discrete set of measures.
    - math: Mean, variance, covariance, logarithms, square roots, distances...
    - kernels: kernels for kernel smoothing.
    - kernel_smoothers: kernel smoothers for smoothing FDataGrid objects.
    - validation: cross validation methods for finding the parameter that
    best smooths a FDataGrid object.
    - depth_measures: depth methods to order he samples of FDataGrid objects.
    - magnitude-shape plot: visualization tool.
    - fdata_boxplot: informative exploratory tool for visualizing functional data.
and the following classes:
    - FDataGrid: Discrete representation of functional data.
    - FDataBasis: Basis representation for functional data.
    - Boxplot: Implements the functional boxplot for FDataGrid with domain dimension 1.
    - SurfaceBoxplot: Implements the functional boxplot for FDataGrid with
    domain dimension 2.
    - MagnitudeShapePlot: Implements the magnitude shape plot for FDataGrid
    with domain dimension 1.

"""
import errno as _errno

from .representation import FData
from .representation import FDataBasis
from .representation import FDataGrid

<<<<<<< HEAD
from . import representation, datasets, preprocessing, exploratory, math, utils
=======
from . import representation, datasets, preprocessing, exploratory, misc
>>>>>>> 7af84499

import os as _os

try:
    with open(_os.path.join(_os.path.dirname(__file__),
                            '..', 'VERSION'), 'r') as version_file:
        __version__ = version_file.read().strip()
except IOError as e:
    if e.errno != _errno.ENOENT:
        raise

    __version__ = "0.0"<|MERGE_RESOLUTION|>--- conflicted
+++ resolved
@@ -27,11 +27,9 @@
 from .representation import FDataBasis
 from .representation import FDataGrid
 
-<<<<<<< HEAD
-from . import representation, datasets, preprocessing, exploratory, math, utils
-=======
-from . import representation, datasets, preprocessing, exploratory, misc
->>>>>>> 7af84499
+
+from . import representation, datasets, preprocessing, exploratory, misc, utils
+
 
 import os as _os
 
