--- conflicted
+++ resolved
@@ -20,19 +20,13 @@
 )
 
 import numpy as np
-<<<<<<< HEAD
 import scipy.integrate
 from numpy import ndarray
 from pandas.api.indexers import check_array_indexer
 from sklearn.base import clone
 from sklearn.preprocessing import LabelEncoder
 from sklearn.utils.multiclass import check_classification_targets
-=======
-from pandas.api.indexers import check_array_indexer
 from typing_extensions import Literal, Protocol
-
-import scipy.integrate
->>>>>>> 15dd85e7
 
 from ..representation._typing import (
     ArrayLike,
@@ -46,12 +40,8 @@
 RandomStateLike = Optional[Union[int, np.random.RandomState]]
 
 if TYPE_CHECKING:
-<<<<<<< HEAD
     from ..exploratory.depth import Depth
-    from ..representation import FData
-=======
     from ..representation import FData, FDataGrid
->>>>>>> 15dd85e7
     from ..representation.basis import Basis
     T = TypeVar("T", bound=FData)
 
@@ -86,12 +76,7 @@
             n_samples=new_nsamples,
         )
 
-
-<<<<<<< HEAD
-def check_is_univariate(fd):
-=======
 def check_is_univariate(fd: FData) -> None:
->>>>>>> 15dd85e7
     """Check if an FData is univariate and raises an error.
 
     Args:
@@ -103,25 +88,11 @@
 
     """
     if fd.dim_domain != 1 or fd.dim_codomain != 1:
-<<<<<<< HEAD
-        raise ValueError(
-            f'The functional data must be univariate, i.e., '
-            f'with dim_domain=1 '
-            f'{"" if fd.dim_domain == 1 else f"(now {fd.dim_domain}) "}'
-            f'and dim_codomain=1 '
-            f'{"" if fd.dim_codomain == 1 else f"(now {fd.dim_codomain})"}',
-        )
-=======
->>>>>>> 15dd85e7
-
         domain_str = (
             "" if fd.dim_domain == 1
             else f"(currently is {fd.dim_domain}) "
         )
 
-<<<<<<< HEAD
-def _to_grid(X, y, eval_points=None):
-=======
         codomain_str = (
             "" if fd.dim_codomain == 1
             else f"(currently is  {fd.dim_codomain})"
@@ -132,14 +103,12 @@
             f"with dim_domain=1 {domain_str}"
             f"and dim_codomain=1 {codomain_str}",
         )
-
 
 def _to_grid(
     X: FData,
     y: FData,
     eval_points: Optional[np.ndarray] = None,
 ) -> Tuple[FDataGrid, FDataGrid]:
->>>>>>> 15dd85e7
     """Transform a pair of FDatas in grids to perform calculations."""
     from .. import FDataGrid
     x_is_grid = isinstance(X, FDataGrid)
@@ -231,17 +200,6 @@
         return np.array(array_list)
 
     res = np.empty(len(array_list), dtype=np.object_)
-<<<<<<< HEAD
-
-    for i, a in enumerate(array_list):
-        res[i] = a
-
-    return res
-
-
-def _cartesian_product(axes, flatten=True, return_shape=False):
-    """Compute the cartesian product of the axes.
-=======
 
     for i, a in enumerate(array_list):
         res[i] = a
@@ -277,21 +235,12 @@
 ) -> Union[np.ndarray, Tuple[np.ndarray, Tuple[int, ...]]]:
     """
     Compute the cartesian product of the axes.
->>>>>>> 15dd85e7
 
     Computes the cartesian product of the axes and returns a numpy array of
     1 dimension with all the possible combinations, for an arbitrary number of
     dimensions.
 
     Args:
-<<<<<<< HEAD
-        axes (array_like): List with axes.
-        flatten: Boolean flag. True if the product is flattened.
-        return_shape: Boolean flag. True if the shape is returned.
-
-    Returns:
-        (np.ndarray): Numpy 2-D array with all the possible combinations.
-=======
         axes: List with axes.
         flatten: Whether to return the flatten array or keep one dimension per
             axis.
@@ -300,7 +249,6 @@
 
     Returns:
         Numpy 2-D array with all the possible combinations.
->>>>>>> 15dd85e7
         The entry (i,j) represent the j-th coordinate of the i-th point.
         If ``return_shape`` is ``True`` returns also the shape of the array
         before flattening.
@@ -374,8 +322,6 @@
     n_samples: int,
     dim_domain: int,
 ) -> np.ndarray:
-<<<<<<< HEAD
-=======
     pass
 
 
@@ -386,7 +332,6 @@
     n_samples: int,
     dim_domain: int,
 ) -> np.ndarray:
->>>>>>> 15dd85e7
     """Convert and reshape the eval_points to ndarray.
 
     Args:
@@ -410,12 +355,8 @@
         eval_points = cast(Iterable[ArrayLike], eval_points)
 
         eval_points = _to_array_maybe_ragged(
-<<<<<<< HEAD
-            eval_points, row_shape=(-1, dim_domain),
-=======
             eval_points,
             row_shape=(-1, dim_domain),
->>>>>>> 15dd85e7
         )
 
     # Case evaluation of a single value, i.e., f(0)
@@ -427,33 +368,17 @@
         eval_points = np.array([eval_points])
 
     if aligned:  # Samples evaluated at same eval points
-
-<<<<<<< HEAD
-        eval_points = eval_points.reshape((
-            eval_points.shape[0],
-            dim_domain,
-        ))
-=======
         eval_points = eval_points.reshape(
             (eval_points.shape[0], dim_domain),
         )
->>>>>>> 15dd85e7
 
     else:  # Different eval_points for each sample
 
         if eval_points.shape[0] != n_samples:
-<<<<<<< HEAD
-            raise ValueError(
-                f'eval_points should be a list '
-                f'of length {n_samples} with the '
-                f'evaluation points for each sample.',
-=======
-
             raise ValueError(
                 f"eval_points should be a list "
                 f"of length {n_samples} with the "
                 f"evaluation points for each sample.",
->>>>>>> 15dd85e7
             )
 
     return eval_points
@@ -474,11 +399,7 @@
 
     if len(axes) != dim_domain:
         raise ValueError(
-<<<<<<< HEAD
-            f'Length of axes should be {dim_domain}',
-=======
             f"Length of axes should be {dim_domain}",
->>>>>>> 15dd85e7
         )
 
     cartesian, shape = _cartesian_product(axes, return_shape=True)
@@ -602,17 +523,7 @@
         axes_per_sample = cast(Iterable[GridPointsLike], axes)
 
         axes_per_sample = list(axes_per_sample)
-
-<<<<<<< HEAD
-        if len(axes) != n_samples:
-            raise ValueError(
-                "A list of axis per sample should be provided",
-            )
-
-        eval_points, shape = zip(
-            *[_one_grid_to_points(a, dim_domain=dim_domain) for a in axes],
-        )
-=======
+        
         eval_points_tuple, shape_tuple = zip(
             *[
                 _one_grid_to_points(a, dim_domain=dim_domain)
@@ -624,16 +535,11 @@
             raise ValueError(
                 "Should be provided a list of axis per sample",
             )
->>>>>>> 15dd85e7
 
         eval_points = _to_array_maybe_ragged(eval_points_tuple)
 
     # Evaluate the points
-<<<<<<< HEAD
-    res = evaluate_method(
-=======
     evaluated = evaluate_method(
->>>>>>> 15dd85e7
         eval_points,
         extrapolation=extrapolation,
         aligned=aligned,
@@ -642,11 +548,7 @@
     # Reshape the result
     if aligned:
 
-<<<<<<< HEAD
-        res = res.reshape(
-=======
         res = evaluated.reshape(
->>>>>>> 15dd85e7
             [n_samples] + list(shape) + [dim_codomain],
         )
 
@@ -654,11 +556,7 @@
 
         res = _to_array_maybe_ragged([
             r.reshape(list(s) + [dim_codomain])
-<<<<<<< HEAD
-            for r, s in zip(res, shape)
-=======
             for r, s in zip(evaluated, shape_tuple)
->>>>>>> 15dd85e7
         ])
 
     return res
@@ -772,11 +670,7 @@
     return array + 0.0
 
 
-<<<<<<< HEAD
-def _check_array_key(array, key):
-=======
 def _check_array_key(array: np.ndarray, key: Any) -> Any:
->>>>>>> 15dd85e7
     """Check a getitem key."""
     key = check_array_indexer(array, key)
 
