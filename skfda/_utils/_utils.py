--- conflicted
+++ resolved
@@ -20,11 +20,8 @@
 import scipy.integrate
 from pandas.api.indexers import check_array_indexer
 
-<<<<<<< HEAD
 from sklearn.base import clone
 
-import numpy as np
-=======
 from ..representation._typing import (
     DomainRange,
     DomainRangeLike,
@@ -38,7 +35,6 @@
 if TYPE_CHECKING:
     from ..representation import FData
     from ..representation.basis import Basis
->>>>>>> 2db7bb7b
 
 
 class _FDataCallable():
