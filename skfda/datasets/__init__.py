from typing import TYPE_CHECKING

import lazy_loader as lazy

__getattr__, __dir__, __all__ = lazy.attach(
    __name__,
    submod_attrs={
        "_real_datasets": [
            "fdata_constructor",
            "fetch_aemet",
            "fetch_cran",
            "fetch_gait",
            "fetch_growth",
            "fetch_handwriting",
            "fetch_mco",
            "fetch_medflies",
            "fetch_nox",
            "fetch_octane",
            "fetch_phoneme",
            "fetch_tecator",
            "fetch_ucr",
            "fetch_weather",
            "fetch_bone_density",
        ],
        "_samples_generators": [
            "make_gaussian",
            "make_gaussian_process",
            "make_multimodal_landmarks",
            "make_multimodal_samples",
            "make_random_warping",
            "make_sinusoidal_process",
            "make_sde_trajectories",
        ],
        "_sample_from_fdata": [
            "irregular_sample",
        ],
    },
)

if TYPE_CHECKING:
    from ._real_datasets import (
        fdata_constructor as fdata_constructor,
        fetch_aemet as fetch_aemet,
        fetch_cran as fetch_cran,
        fetch_gait as fetch_gait,
        fetch_growth as fetch_growth,
        fetch_handwriting as fetch_handwriting,
        fetch_mco as fetch_mco,
        fetch_medflies as fetch_medflies,
        fetch_nox as fetch_nox,
        fetch_octane as fetch_octane,
        fetch_phoneme as fetch_phoneme,
        fetch_tecator as fetch_tecator,
        fetch_ucr as fetch_ucr,
        fetch_weather as fetch_weather,
    )
    from ._samples_generators import (
        make_gaussian as make_gaussian,
        make_gaussian_process as make_gaussian_process,
        make_multimodal_landmarks as make_multimodal_landmarks,
        make_multimodal_samples as make_multimodal_samples,
        make_random_warping as make_random_warping,
        make_sinusoidal_process as make_sinusoidal_process,
<<<<<<< HEAD
    )
    from ._sample_from_fdata import (
        irregular_sample
=======
        make_sde_trajectories as make_sde_trajectories,
>>>>>>> 1bd92a75
    )<|MERGE_RESOLUTION|>--- conflicted
+++ resolved
@@ -61,11 +61,8 @@
         make_multimodal_samples as make_multimodal_samples,
         make_random_warping as make_random_warping,
         make_sinusoidal_process as make_sinusoidal_process,
-<<<<<<< HEAD
+        make_sde_trajectories as make_sde_trajectories,
     )
     from ._sample_from_fdata import (
         irregular_sample
-=======
-        make_sde_trajectories as make_sde_trajectories,
->>>>>>> 1bd92a75
     )