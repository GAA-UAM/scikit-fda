from ._fisher_rao import _fisher_rao_warping_mean, fisher_rao_karcher_mean
<<<<<<< HEAD
from ._functional_transformers import occupation_measure
=======
from ._functional_transformers import local_averages
>>>>>>> 55c7a48b
from ._stats import (
    cov,
    depth_based_median,
    geometric_median,
    gmean,
    mean,
    modified_epigraph_index,
    trim_mean,
    var,
)<|MERGE_RESOLUTION|>--- conflicted
+++ resolved
@@ -1,9 +1,9 @@
 from ._fisher_rao import _fisher_rao_warping_mean, fisher_rao_karcher_mean
-<<<<<<< HEAD
-from ._functional_transformers import occupation_measure
-=======
-from ._functional_transformers import local_averages
->>>>>>> 55c7a48b
+from ._functional_transformers import (
+    local_averages,
+    number_up_crossings,
+    occupation_measure,
+)
 from ._stats import (
     cov,
     depth_based_median,
