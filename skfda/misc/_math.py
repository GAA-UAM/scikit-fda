"""Basic mathematical functionalities of the package.

Defines the basic mathematical operations for classes defined in this
package. FDataBasis and FDataGrid.

"""
import warnings
from builtins import isinstance
from typing import Any, Callable, Optional, TypeVar, Union, cast

import multimethod
import numpy as np
import scipy.integrate

from .._utils import nquad_vec
from ..representation import FData, FDataBasis, FDataGrid
from ..representation.basis import Basis
from ..typing._base import DomainRange
from ..typing._numpy import NDArrayFloat
from .validation import check_fdata_same_dimensions

Vector = TypeVar(
    "Vector",
    bound=Union[NDArrayFloat, Basis, Callable[[NDArrayFloat], NDArrayFloat]],
)


def sqrt(fdatagrid: FDataGrid) -> FDataGrid:
    """Perform a element wise square root operation.

    .. deprecated:: 0.6
        Use :func:`numpy.sqrt` function instead.

    Args:
        fdatagrid: Object to whose elements the square root
            operation is going to be applied.

    Returns:
        FDataGrid object whose elements are the square roots of the original.

    """
    warnings.warn(
        "Function sqrt is deprecated. Use numpy.sqrt with a FDataGrid "
        "parameter instead.",
        DeprecationWarning,
    )

    return cast(FDataGrid, np.sqrt(fdatagrid))


def absolute(fdatagrid: FDataGrid) -> FDataGrid:
    """Get the absolute value of all elements in the FDataGrid object.

    .. deprecated:: 0.6
        Use :func:`numpy.absolute` function instead.

    Args:
        fdatagrid: Object from whose elements the absolute value
            is going to be retrieved.

    Returns:
        FDataGrid object whose elements are the absolute values of the
            original.

    """
    warnings.warn(
        "Function absolute is deprecated. Use numpy.absolute with a FDataGrid "
        "parameter instead.",
        DeprecationWarning,
    )

    return cast(FDataGrid, np.absolute(fdatagrid))


def round(  # noqa: WPS125
    fdatagrid: FDataGrid,
    decimals: int = 0,
) -> FDataGrid:
    """Round all elements of the object.

    .. deprecated:: 0.6
        Use :func:`numpy.round` function instead.

    Args:
        fdatagrid: Object to whose elements are going to be
            rounded.
        decimals: Number of decimals wanted. Defaults to 0.

    Returns:
        FDataGrid object whose elements are rounded.

    """
    warnings.warn(
        "Function round is deprecated. Use numpy.round with a FDataGrid "
        "parameter instead.",
        DeprecationWarning,
    )

    return cast(FDataGrid, np.round(fdatagrid, decimals))


def exp(fdatagrid: FDataGrid) -> FDataGrid:
    """Perform a element wise exponential operation.

    .. deprecated:: 0.6
        Use :func:`numpy.exp` function instead.

    Args:
        fdatagrid: Object to whose elements the exponential
            operation is going to be applied.

    Returns:
        FDataGrid object whose elements are the result of exponentiating
            the elements of the original.

    """
    warnings.warn(
        "Function exp is deprecated. Use numpy.exp with a FDataGrid "
        "parameter instead.",
        DeprecationWarning,
    )

    return cast(FDataGrid, np.exp(fdatagrid))


def log(fdatagrid: FDataGrid) -> FDataGrid:
    """Perform a element wise logarithm operation.

    .. deprecated:: 0.6
        Use :func:`numpy.log` function instead.

    Args:
        fdatagrid: Object to whose elements the logarithm
            operation is going to be applied.

    Returns:
        FDataGrid object whose elements are the logarithm of the original.

    """
    warnings.warn(
        "Function log is deprecated. Use numpy.log with a FDataGrid "
        "parameter instead.",
        DeprecationWarning,
    )

    return cast(FDataGrid, np.log(fdatagrid))


def log10(fdatagrid: FDataGrid) -> FDataGrid:
    """Perform an element wise base 10 logarithm operation.

    .. deprecated:: 0.6
        Use :func:`numpy.log10` function instead.

    Args:
        fdatagrid: Object to whose elements the base 10 logarithm
            operation is going to be applied.

    Returns:
        FDataGrid object whose elements are the base 10 logarithm of the
            original.

    """
    warnings.warn(
        "Function log10 is deprecated. Use numpy.log10 with a FDataGrid "
        "parameter instead.",
        DeprecationWarning,
    )

    return cast(FDataGrid, np.log10(fdatagrid))


def log2(fdatagrid: FDataGrid) -> FDataGrid:
    """Perform an element wise binary logarithm operation.

    .. deprecated:: 0.6
        Use :func:`numpy.log2` function instead.

    Args:
        fdatagrid: Object to whose elements the binary logarithm
            operation is going to be applied.

    Returns:
        FDataGrid object whose elements are the binary logarithm of the
            original.

    """
    warnings.warn(
        "Function log2 is deprecated. Use numpy.log2 with a FDataGrid "
        "parameter instead.",
        DeprecationWarning,
    )

    return cast(FDataGrid, np.log2(fdatagrid))


def cumsum(fdatagrid: FDataGrid) -> FDataGrid:
    """Return the cumulative sum of the samples.

    Args:
        fdatagrid (FDataGrid): Object over whose samples the cumulative sum is
            going to be calculated.

    Returns:
        FDataGrid: Object with the sample wise cumulative sum.

    """
    return fdatagrid.copy(
        data_matrix=np.cumsum(fdatagrid.data_matrix, axis=0),
    )


@multimethod.multidispatch
def inner_product(
    arg1: Vector,
    arg2: Vector,
    *,
    _matrix: bool = False,
    _domain_range: Optional[DomainRange] = None,
    **kwargs: Any,
) -> NDArrayFloat:
    r"""
    Return the usual (:math:`L_2`) inner product.

    Calculates the inner product between matching samples in two
    FDataGrid objects.

    For two samples x and y the inner product is defined as:

    .. math::
        \langle x, y \rangle = \sum_i x_i y_i

    for multivariate data and

    .. math::
        \langle x, y \rangle = \int_a^b x(t)y(t)dt

    for functional data.

    The two arguments must have the same number of samples, or one should
    contain only one sample (and will be broadcasted).

    Args:
        arg1: First sample.
        arg2: Second sample.

    Returns:
        Vector with the inner products of each pair of samples.

    Examples:
        This function can compute the multivariate inner product.

        >>> import numpy as np
        >>> from skfda.misc import inner_product
        >>>
        >>> array1 = np.array([1, 2, 3])
        >>> array2 = np.array([4, 5, 6])
        >>> inner_product(array1, array2)
        32

        If the arrays contain more than one sample

        >>> array1 = np.array([[1, 2, 3], [2, 3, 4]])
        >>> array2 = np.array([[4, 5, 6], [1, 1, 1]])
        >>> inner_product(array1, array2)
        array([32, 9])

        The inner product of the :math:`f(x) = x` and the constant
        :math:`y=1` defined over the interval :math:`[0,1]` is the area of
        the triangle delimited by the the lines :math:`y = 0`, :math:`x = 1`
        and :math:`y = x`, that is, :math:`0.5`.

        >>> import skfda
        >>>
        >>> x = np.linspace(0,1,1000)
        >>>
        >>> fd1 = skfda.FDataGrid(x,x)
        >>> fd2 = skfda.FDataGrid(np.ones(len(x)),x)
        >>> inner_product(fd1, fd2)
        array([ 0.5])

        If the FDataGrid object contains more than one sample

        >>> fd1 = skfda.FDataGrid([x, np.ones(len(x))], x)
        >>> fd2 = skfda.FDataGrid([np.ones(len(x)), x] ,x)
        >>> inner_product(fd1, fd2).round(2)
        array([ 0.5, 0.5])

        If one argument contains only one sample it is
        broadcasted.

        >>> fd1 = skfda.FDataGrid([x, np.ones(len(x))], x)
        >>> fd2 = skfda.FDataGrid([np.ones(len(x))] ,x)
        >>> inner_product(fd1, fd2).round(2)
        array([ 0.5, 1. ])

        It also work with basis objects

        >>> basis = skfda.representation.basis.Monomial(n_basis=3)
        >>>
        >>> fd1 = skfda.FDataBasis(basis, [0, 1, 0])
        >>> fd2 = skfda.FDataBasis(basis, [1, 0, 0])
        >>> inner_product(fd1, fd2)
        array([ 0.5])

        >>> basis = skfda.representation.basis.Monomial(n_basis=3)
        >>>
        >>> fd1 = skfda.FDataBasis(basis, [[0, 1, 0], [0, 0, 1]])
        >>> fd2 = skfda.FDataBasis(basis, [1, 0, 0])
        >>> inner_product(fd1, fd2)
        array([ 0.5       , 0.33333333])

        >>> basis = skfda.representation.basis.Monomial(n_basis=3)
        >>>
        >>> fd1 = skfda.FDataBasis(basis, [[0, 1, 0], [0, 0, 1]])
        >>> fd2 = skfda.FDataBasis(basis, [[1, 0, 0], [0, 1, 0]])
        >>> inner_product(fd1, fd2)
        array([ 0.5 , 0.25])

    """
    if callable(arg1) and callable(arg2):
        return _inner_product_integrate(
            arg1,
            arg2,
            _matrix=_matrix,
            _domain_range=_domain_range,
        )
    elif isinstance(arg1, np.ndarray) and isinstance(arg2, np.ndarray):
        return (  # type: ignore[no-any-return]
            np.einsum('n...,m...->nm...', arg1, arg2).sum(axis=-1)
            if _matrix else (arg1 * arg2).sum(axis=-1)
        )

    raise ValueError(
        "Cannot compute inner product between "
        f"{type(arg1)} and {type(arg2)}",
    )


@inner_product.register
def _inner_product_fdatagrid(
    arg1: FDataGrid,
    arg2: FDataGrid,
    *,
    _matrix: bool = False,
) -> NDArrayFloat:

    if not np.array_equal(
        arg1.grid_points,
        arg2.grid_points,
    ):
        raise ValueError("Sample points for both objects must be equal")

    d1 = arg1.data_matrix
    d2 = arg2.data_matrix

    einsum_broadcast_list = (np.arange(d1.ndim - 1) + 2).tolist()

    if _matrix:

        d1 = np.copy(d1)

        # Perform quadrature inside the einsum
        for i, s in enumerate(arg1.grid_points[::-1]):
            identity = np.eye(len(s))
            weights = scipy.integrate.simps(identity, x=s)
            index = (slice(None),) + (np.newaxis,) * (i + 1)
            d1 *= weights[index]

        return np.einsum(  # type: ignore[call-overload, no-any-return]
            d1,
            [0] + einsum_broadcast_list,
            d2,
            [1] + einsum_broadcast_list,
            [0, 1],
        )

    integrand = arg1 * arg2
    return integrand.integrate().sum(axis=-1)  # type: ignore[no-any-return]


@inner_product.register(FDataBasis, FDataBasis)
@inner_product.register(FDataBasis, Basis)
@inner_product.register(Basis, FDataBasis)
@inner_product.register(Basis, Basis)
def _inner_product_fdatabasis(
    arg1: Union[FDataBasis, Basis],
    arg2: Union[FDataBasis, Basis],
    *,
    _matrix: bool = False,
    _domain_range: Optional[DomainRange] = None,
    inner_product_matrix: Optional[NDArrayFloat] = None,
    force_numerical: bool = False,
) -> NDArrayFloat:

<<<<<<< HEAD
    if not _same_domain(arg1, arg2):
        raise ValueError("Both Objects should have the same domain_range")

    if _domain_range and not np.array_equal(arg1.domain_range, _domain_range):
        raise ValueError("_domain_range should be the same as arg objects")

=======
>>>>>>> 3c62e310
    if isinstance(arg1, Basis):
        arg1 = arg1.to_basis()

    if isinstance(arg2, Basis):
        arg2 = arg2.to_basis()

    check_fdata_same_dimensions(arg1, arg2)

    # Now several cases where computing the matrix is preferrable
    #
    # First, if force_numerical is True, the matrix is NOT used
    # Otherwise, if the matrix is given, it is used
    # Two other cases follow

    # The basis is the same: most basis can optimize this case,
    # and also the Gram matrix is cached the first time, so computing
    # it is usually worthwhile
    same_basis = arg1.basis == arg2.basis

    # The number of operations is less using the matrix
    n_ops_best_with_matrix = max(
        arg1.n_samples,
        arg2.n_samples,
    ) > arg1.n_basis * arg2.n_basis

    if not force_numerical and (
        inner_product_matrix is not None
        or same_basis
        or n_ops_best_with_matrix
    ):

        if inner_product_matrix is None:
            inner_product_matrix = arg1.basis.inner_product_matrix(arg2.basis)

        coef1 = arg1.coefficients
        coef2 = arg2.coefficients

        if _matrix:
            return np.einsum(  # type: ignore[no-any-return]
                'nb,bc,mc->nm',
                coef1,
                inner_product_matrix,
                coef2,
            )

        return (  # type: ignore[no-any-return]
            coef1
            @ inner_product_matrix
            * coef2
        ).sum(axis=-1)

    return _inner_product_integrate(arg1, arg2, _matrix=_matrix)


def _inner_product_integrate(
    arg1: Callable[[NDArrayFloat], NDArrayFloat],
    arg2: Callable[[NDArrayFloat], NDArrayFloat],
    *,
    _matrix: bool = False,
    _domain_range: Optional[DomainRange] = None,
) -> NDArrayFloat:

    domain_range: DomainRange

    if isinstance(arg1, FData) and isinstance(arg2, FData):
        if not np.array_equal(
            arg1.domain_range,
            arg2.domain_range,
        ):
            raise ValueError("Domain range for both objects must be equal")

        domain_range = arg1.domain_range
        len_arg1 = len(arg1)
        len_arg2 = len(arg2)
    else:
        # If the arguments are callables, we need to pass the domain range
        # explicitly. This is used internally for computing the gramian
        # matrix of operators.
        assert _domain_range is not None
        domain_range = _domain_range
        left_domain = np.array(domain_range)[:, 0]
        len_arg1 = len(arg1(left_domain))
        len_arg2 = len(arg2(left_domain))

    def integrand(args: NDArrayFloat) -> NDArrayFloat:  # noqa: WPS430
        f1 = arg1(args)[:, 0, :]
        f2 = arg2(args)[:, 0, :]

        if _matrix:
            ret = np.einsum('n...,m...->nm...', f1, f2)
            return ret.reshape(  # type: ignore[no-any-return]
                (-1,) + ret.shape[2:],
            )

        return f1 * f2

    integral = nquad_vec(
        integrand,
        domain_range,
    )

    summation = np.sum(integral, axis=-1)

    if _matrix:
        summation = summation.reshape((len_arg1, len_arg2))

    return summation  # type: ignore[no-any-return]


def inner_product_matrix(
    arg1: Vector,
    arg2: Optional[Vector] = None,
    **kwargs: Any,
) -> NDArrayFloat:
    """
    Return the inner product matrix between is arguments.

    Args:
        arg1: First sample.
        arg2: Second sample. If it is ``None`` returns the inner product
            between the samples in ``arg1``.
        kwargs: Keyword arguments for inner product.

    Returns:
        Inner product matrix between samples.

    See also:
        :func:`inner_product`

    """
    if isinstance(arg1, Basis):
        arg1 = arg1.to_basis()
    if isinstance(arg2, Basis):
        arg2 = arg2.to_basis()

    if arg2 is None:
        arg2 = arg1

    return inner_product(arg1, arg2, _matrix=True, **kwargs)


def _clip_cosine(array: NDArrayFloat) -> NDArrayFloat:
    """Clip cosine values to prevent numerical errors."""
    return np.clip(array, -1, 1)


def cosine_similarity(
    arg1: Vector,
    arg2: Vector,
) -> NDArrayFloat:
    r"""
    Return the cosine similarity.

    Calculates the cosine similarity between matching samples in two
    FDataGrid objects.

    For two samples x and y the cosine similarity is defined as:

    .. math::
        \cos \text{sim}(x, y) = \frac{\langle x, y \rangle}{
        \sqrt{\langle x, x \rangle \langle y, y \rangle}}

    where :math:`\langle {}\cdot{}, {}\cdot{} \rangle` is the inner product.

    The two arguments must have the same number of samples, or one should
    contain only one sample (and will be broadcasted).

    Args:
        arg1: First sample.
        arg2: Second sample.

    Returns:
        Vector with the cosine similarity of each pair of samples.

    Examples:
        This function can compute the multivariate cosine similarity.

        >>> import numpy as np
        >>> from skfda.misc import cosine_similarity
        >>>
        >>> array1 = np.array([1, 2, 3])
        >>> array2 = np.array([4, 5, 6])
        >>> cosine_similarity(array1, array2)
        0.9746318461970762

        If the arrays contain more than one sample

        >>> array1 = np.array([[1, 2, 3], [2, 3, 4]])
        >>> array2 = np.array([[4, 5, 6], [1, 1, 1]])
        >>> cosine_similarity(array1, array2)
        array([ 0.97463185,  0.96490128])

        The cosine similarity of the :math:`f(x) = x` and the constant
        :math:`y=1` defined over the interval [0,1] is the area of the
        triangle delimited by the the lines y = 0, x = 1 and y = x; 0.5,
        multiplied by :math:`\sqrt{3}`.

        >>> import skfda
        >>>
        >>> x = np.linspace(0,1,1000)
        >>>
        >>> fd1 = skfda.FDataGrid(x,x)
        >>> fd2 = skfda.FDataGrid(np.ones(len(x)),x)
        >>> cosine_similarity(fd1, fd2)
        array([ 0.8660254])

        If the FDataGrid object contains more than one sample

        >>> fd1 = skfda.FDataGrid([x, np.ones(len(x))], x)
        >>> fd2 = skfda.FDataGrid([np.ones(len(x)), x] ,x)
        >>> cosine_similarity(fd1, fd2).round(2)
        array([ 0.87,  0.87])

        If one argument contains only one sample it is
        broadcasted.

        >>> fd1 = skfda.FDataGrid([x, np.ones(len(x))], x)
        >>> fd2 = skfda.FDataGrid([np.ones(len(x))] ,x)
        >>> cosine_similarity(fd1, fd2).round(2)
        array([ 0.87,  1.  ])

        It also work with basis objects

        >>> basis = skfda.representation.basis.Monomial(n_basis=3)
        >>>
        >>> fd1 = skfda.FDataBasis(basis, [0, 1, 0])
        >>> fd2 = skfda.FDataBasis(basis, [1, 0, 0])
        >>> cosine_similarity(fd1, fd2)
        array([ 0.8660254])

        >>> basis = skfda.representation.basis.Monomial(n_basis=3)
        >>>
        >>> fd1 = skfda.FDataBasis(basis, [[0, 1, 0], [0, 0, 1]])
        >>> fd2 = skfda.FDataBasis(basis, [1, 0, 0])
        >>> cosine_similarity(fd1, fd2)
        array([ 0.8660254 ,  0.74535599])

        >>> basis = skfda.representation.basis.Monomial(n_basis=3)
        >>>
        >>> fd1 = skfda.FDataBasis(basis, [[0, 1, 0], [0, 0, 1]])
        >>> fd2 = skfda.FDataBasis(basis, [[1, 0, 0], [0, 1, 0]])
        >>> cosine_similarity(fd1, fd2)
        array([ 0.8660254 ,  0.96824584])

    """
    inner_prod = inner_product(arg1, arg2)
    norm1 = np.sqrt(inner_product(arg1, arg1))
    norm2 = np.sqrt(inner_product(arg2, arg2))

    return _clip_cosine(inner_prod / norm1 / norm2)


def cosine_similarity_matrix(
    arg1: Vector,
    arg2: Optional[Vector] = None,
) -> NDArrayFloat:
    """
    Return the cosine similarity matrix between is arguments.

    Args:
        arg1: First sample.
        arg2: Second sample. If it is ``None`` returns the cosine similarity
            between the samples in ``arg1``.

    Returns:
        Cosine similarity matrix between samples.

    See also:
        :func:`cosine_similarity`

    """
    inner_matrix = inner_product_matrix(arg1, arg2)

    if arg2 is None or arg2 is arg1:
        norm1 = np.sqrt(np.diag(inner_matrix))
        norm2 = norm1
    else:
        norm1 = np.sqrt(inner_product(arg1, arg1))
        norm2 = np.sqrt(inner_product(arg2, arg2))

    return _clip_cosine(
        inner_matrix / norm1[:, np.newaxis] / norm2[np.newaxis, :],
    )<|MERGE_RESOLUTION|>--- conflicted
+++ resolved
@@ -12,7 +12,7 @@
 import numpy as np
 import scipy.integrate
 
-from .._utils import nquad_vec
+from .._utils import _same_domain, nquad_vec
 from ..representation import FData, FDataBasis, FDataGrid
 from ..representation.basis import Basis
 from ..typing._base import DomainRange
@@ -393,15 +393,12 @@
     force_numerical: bool = False,
 ) -> NDArrayFloat:
 
-<<<<<<< HEAD
     if not _same_domain(arg1, arg2):
         raise ValueError("Both Objects should have the same domain_range")
 
     if _domain_range and not np.array_equal(arg1.domain_range, _domain_range):
         raise ValueError("_domain_range should be the same as arg objects")
 
-=======
->>>>>>> 3c62e310
     if isinstance(arg1, Basis):
         arg1 = arg1.to_basis()
 
