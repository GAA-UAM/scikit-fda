import scipy.integrate

import numpy as np

from .._utils import _pairwise_commutative
from ..preprocessing.registration import normalize_warping, ElasticRegistration
from ..preprocessing.registration._warping import _normalize_scale
from ..preprocessing.registration.elastic import SRSF
from ..representation import FDataGrid, FDataBasis


def _check_compatible(fdata1, fdata2):

    if (fdata2.dim_codomain != fdata1.dim_codomain or
            fdata2.dim_domain != fdata1.dim_domain):
        raise ValueError("Objects should have the same dimensions")

    if not np.array_equal(fdata1.domain_range, fdata2.domain_range):
        raise ValueError("Domain ranges for both objects must be equal")


def _cast_to_grid(fdata1, fdata2, eval_points=None, _check=True, **kwargs):
    """Convert fdata1 and fdata2 to FDatagrid.

    Checks if the fdatas passed as argument are unidimensional and compatible
    and converts them to FDatagrid to compute their distances.

    Args:
        fdata1: (:obj:`FData`): First functional object.
        fdata2: (:obj:`FData`): Second functional object.

    Returns:
        tuple: Tuple with two :obj:`FDataGrid` with the same grid points.
    """
    # Dont perform any check
    if not _check:
        return fdata1, fdata2

    _check_compatible(fdata1, fdata2)

    # Case new evaluation points specified
    if eval_points is not None:
        fdata1 = fdata1.to_grid(eval_points)
        fdata2 = fdata2.to_grid(eval_points)

    elif not isinstance(fdata1, FDataGrid) and isinstance(fdata2, FDataGrid):
        fdata1 = fdata1.to_grid(fdata2.grid_points[0])

    elif not isinstance(fdata2, FDataGrid) and isinstance(fdata1, FDataGrid):
        fdata2 = fdata2.to_grid(fdata1.grid_points[0])

    elif (not isinstance(fdata1, FDataGrid) and
          not isinstance(fdata2, FDataGrid)):
        domain = fdata1.domain_range[0]
        grid_points = np.linspace(*domain)
        fdata1 = fdata1.to_grid(grid_points)
        fdata2 = fdata2.to_grid(grid_points)

    elif not np.array_equal(fdata1.grid_points,
                            fdata2.grid_points):
        raise ValueError("Grid points for both objects must be equal or"
                         "a new list evaluation points must be specified")

    return fdata1, fdata2


def distance_from_norm(norm, **kwargs):
    r"""Return the distance induced by a norm.

    Given a norm :math:`\| \cdot \|: X \rightarrow \mathbb{R}`,
    returns the distance :math:`d: X \times X \rightarrow \mathbb{R}` induced
    by the norm:

    .. math::
        d(f,g) = \|f - g\|

    Args:
        norm (:obj:`Function`): Norm function `norm(fdata, **kwargs)`.
        **kwargs (dict, optional): Named parameters to be passed to the norm
            function.

    Returns:
        :obj:`Function`: Distance function `norm_distance(fdata1, fdata2)`.

    Examples:
        Computes the :math:`\mathbb{L}^2` distance between an object containing
        functional data corresponding to the function :math:`y(x) = x` defined
        over the interval [0, 1] and another one containing data of the
        function :math:`y(x) = x/2`.

        Firstly we create the functional data.

        >>> x = np.linspace(0, 1, 1001)
        >>> fd = FDataGrid([x], x)
        >>> fd2 =  FDataGrid([x/2], x)

        To construct the :math:`\mathbb{L}^2` distance it is used the
        :math:`\mathbb{L}^2` norm wich it is used to compute the distance.

        >>> l2_distance = distance_from_norm(lp_norm, p=2)
        >>> d = l2_distance(fd, fd2)
        >>> float('%.3f'% d)
        0.289

    """
    def norm_distance(fdata1, fdata2):
        # Substract operation checks if objects are compatible
        return norm(fdata1 - fdata2, **kwargs)

    norm_distance.__name__ = f"{norm.__name__}_distance"

    return norm_distance


def pairwise_distance(distance, **kwargs):
<<<<<<< HEAD
    r"""Returns a pairwise distance function for FData objects.
=======
    r"""Return a pairwise distance function for FData objects.
>>>>>>> e9e8ec75

    Given a distance it returns the corresponding pairwise distance function.

    The returned pairwise distance function calculates the distance between
<<<<<<< HEAD
    all possible pairs consisting of one sample of the first FDataGrid object
    and one of the second one.
=======
    all possible pairs consisting of one observation of the first FDataGrid
    object and one of the second one.
>>>>>>> e9e8ec75

    The matrix returned by the pairwise distance is a matrix with as many rows
    as observations in the first object and as many columns as observations in
    the second one. Each element (i, j) of the matrix is the distance between
    the ith observation of the first object and the jth observation of the
    second one.

    Args:
        distance (:obj:`Function`): Distance functions between two functional
            objects `distance(fdata1, fdata2, **kwargs)`.
        **kwargs (:obj:`dict`, optional): parameters dictionary to be passed
            to the distance function.

    Returns:
        :obj:`Function`: Pairwise distance function, wich accepts two
            functional data objects and returns the pairwise distance matrix.
    """
    def pairwise(fdata1, fdata2=None):

        return _pairwise_commutative(distance, fdata1, fdata2)

    pairwise.__name__ = f"pairwise_{distance.__name__}"

    return pairwise


def lp_norm(fdata, p=2, p2=None):
    r"""Calculate the norm of all the observations in a FDataGrid object.

    For each observation f the Lp norm is defined as:

    .. math::
        \| f \| = \left( \int_D \| f \|^p dx \right)^{
        \frac{1}{p}}

    Where D is the :term:`domain` over which the functions are defined.

    The integral is approximated using Simpson's rule.

    In general, if f is a multivariate function :math:`(f_1, ..., f_d)`, and
    :math:`D \subset \mathbb{R}^n`, it is applied the following generalization
    of the Lp norm.

    .. math::
        \| f \| = \left( \int_D \| f \|_{*}^p dx \right)^{
        \frac{1}{p}}

    Where :math:`\| \cdot \|_*` denotes a vectorial norm. See
    :func:`vectorial_norm` to more information.

    For example, if :math:`f: \mathbb{R}^2 \rightarrow \mathbb{R}^2`, and
    :math:`\| \cdot \|_*` is the euclidean norm
    :math:`\| (x,y) \|_* = \sqrt{x^2 + y^2}`, the lp norm applied is

    .. math::
        \| f \| = \left( \int \int_D \left ( \sqrt{ \| f_1(x,y)
        \|^2 + \| f_2(x,y) \|^2 } \right )^p dxdy \right)^{
        \frac{1}{p}}


    Args:
        fdata (FData): FData object.
        p (int, optional): p of the lp norm. Must be greater or equal
            than 1. If p='inf' or p=np.inf it is used the L infinity metric.
            Defaults to 2.
        p2 (int, optional): p index of the vectorial norm applied in case of
            multivariate objects. Defaults to 2.

    Returns:
        numpy.darray: Matrix with as many rows as observations in the first
        object and as many columns as observations in the second one. Each
        element (i, j) of the matrix is the inner product of the ith
        observation of the first object and the jth observation of the second
        one.

    Examples:
        Calculates the norm of a FDataGrid containing the functions y = 1
        and y = x defined in the interval [0,1].


        >>> x = np.linspace(0,1,1001)
        >>> fd = FDataGrid([np.ones(len(x)), x] ,x)
        >>> lp_norm(fd).round(2)
        array([ 1.  ,  0.58])

        The lp norm is only defined if p >= 1.

        >>> lp_norm(fd, p = 0.5)
        Traceback (most recent call last):
            ....
        ValueError: p must be equal or greater than 1.

    """
    from ..misc import inner_product

    if p2 is None:
        p2 = p

    # Special case, the inner product is heavily optimized
    if p == p2 == 2:
        return np.sqrt(inner_product(fdata, fdata))

    # Checks that the lp normed is well defined
    if not (p == 'inf' or np.isinf(p)) and p < 1:
        raise ValueError(f"p must be equal or greater than 1.")

    if isinstance(fdata, FDataBasis):
        if fdata.dim_codomain > 1 or p != 2:
            raise NotImplementedError

        start, end = fdata.domain_range[0]
        integral = scipy.integrate.quad_vec(
            lambda x: np.power(np.abs(fdata(x)), p), start, end)
        res = np.sqrt(integral[0]).flatten()

    else:
        if fdata.dim_codomain > 1:
            if p2 == 'inf':
                p2 = np.inf
            data_matrix = np.linalg.norm(fdata.data_matrix, ord=p2, axis=-1,
                                         keepdims=True)
        else:
            data_matrix = np.abs(fdata.data_matrix)

        if p == 'inf' or np.isinf(p):

            if fdata.dim_domain == 1:
                res = np.max(data_matrix[..., 0], axis=1)
            else:
                res = np.array([np.max(observation)
                                for observation in data_matrix])

        elif fdata.dim_domain == 1:

            # Computes the norm, approximating the integral with Simpson's
            # rule.
            res = scipy.integrate.simps(data_matrix[..., 0] ** p,
                                        x=fdata.grid_points) ** (1 / p)

        else:
            # Needed to perform surface integration
            return NotImplemented

    if len(res) == 1:
        return res[0]

    return res


def lp_distance(fdata1, fdata2, p=2, p2=2, *, eval_points=None, _check=True):
    r"""Lp distance for FDataGrid objects.

    Calculates the distance between two functional objects.

    For each pair of observations f and g the distance between them is defined
    as:

    .. math::
<<<<<<< HEAD
        d(f, g) = d(g, f) = \lVert f - g \rVert
=======
        d(f, g) = d(g, f) = \| f - g \|_p

    where :math:`\| {}\cdot{} \|_p` denotes the :func:`Lp norm <lp_norm>`.
>>>>>>> e9e8ec75

    Args:
        fdatagrid (FDataGrid): FDataGrid object.
        p (int, optional): p of the lp norm. Must be greater or equal
            than 1. If p='inf' or p=np.inf it is used the L infinity metric.
            Defaults to 2.
        p2 (int, optional): p index of the vectorial norm applied in case of
            multivariate objects. Defaults to 2. See :func:`lp_norm`.

    Examples:
        Computes the distances between an object containing functional data
        corresponding to the functions y = 1 and y = x defined over the
        interval [0, 1] and another ones containing data of the functions y
        = 0 and y = x/2. The result then is an array 2x2 with the computed
        l2 distance between every pair of functions.

        >>> x = np.linspace(0, 1, 1001)
        >>> fd = FDataGrid([np.ones(len(x))], x)
        >>> fd2 =  FDataGrid([np.zeros(len(x))], x)
        >>> lp_distance(fd, fd2).round(2)
        array([ 1.])


        If the functional data are defined over a different set of points of
        discretisation the functions returns an exception.

        >>> x = np.linspace(0, 2, 1001)
        >>> fd2 =  FDataGrid([np.zeros(len(x)), x/2 + 0.5], x)
        >>> lp_distance(fd, fd2)
        Traceback (most recent call last):
            ....
        ValueError: ...

    See also:
        :func:`~skfda.misc.metrics.l1_distance
        :func:`~skfda.misc.metrics.l2_distance
        :func:`~skfda.misc.metrics.linf_distance

    """
    _check_compatible(fdata1, fdata2)

    return lp_norm(fdata1 - fdata2, p=p, p2=p2)


def l1_distance(fdata1, fdata2, *, eval_points=None, _check=True):
    r"""L1 distance for FDataGrid objects.

    Calculates the L1 distance between fdata1 and fdata2:
    .. math::
        d(fdata1, fdata2) =
<<<<<<< HEAD
            \left( \int_D \lvert fdata1(x)-fdata2(x) \rvert dx
            \right)
=======
            \left( \int_D \| fdata1(x)-fdata2(x) \| dx
            \right)

    See also:
        :func:`~skfda.misc.metrics.lp_distance
        :func:`~skfda.misc.metrics.l2_distance
        :func:`~skfda.misc.metrics.linf_distance
>>>>>>> e9e8ec75
    """
    return lp_distance(fdata1, fdata2, p=1, p2=1,
                       eval_points=eval_points, _check=_check)


def l2_distance(fdata1, fdata2, *, eval_points=None, _check=True):
    r"""L2 distance for FDataGrid objects.

    Calculates the euclidean distance between fdata1 and fdata2:
    .. math::
        d(fdata1, fdata2) =
<<<<<<< HEAD
            \left( \int_D \lvert fdata1(x)-fdata2(x) \rvert^2 dx
            \right)^{\frac{1}{2}}
=======
            \left( \int_D \| fdata1(x)-fdata2(x) \|^2 dx
            \right)^{\frac{1}{2}}

    See also:
        :func:`~skfda.misc.metrics.lp_distance
        :func:`~skfda.misc.metrics.l1_distance
        :func:`~skfda.misc.metrics.linf_distance
>>>>>>> e9e8ec75
    """
    return lp_distance(fdata1, fdata2, p=2, p2=2,
                       eval_points=eval_points, _check=_check)


def linf_distance(fdata1, fdata2, *, eval_points=None, _check=True):
<<<<<<< HEAD
    r"""Linf distance for FDataGrid objects.

    Calculates the Linf distance between fdata1 and fdata2:
    .. math::
        d(fdata1, fdata2) \equiv \inf \{ C\ge 0 : |fdata1(x)-fdata2(x)|
                                                                \le C a.e. \}.
=======
    r"""L_infinity distance for FDataGrid objects.

    Calculates the L_infinity distance between fdata1 and fdata2:
    .. math::
        d(fdata1, fdata2) \equiv \inf \{ C\ge 0 : |fdata1(x)-fdata2(x)|
                                                                \le C a.e. \}.

    See also:
        :func:`~skfda.misc.metrics.lp_distance
        :func:`~skfda.misc.metrics.l1_distance
        :func:`~skfda.misc.metrics.l2_distance
>>>>>>> e9e8ec75
    """
    return lp_distance(fdata1, fdata2, p=np.inf, p2=np.inf,
                       eval_points=eval_points, _check=_check)


def fisher_rao_distance(fdata1, fdata2, *, eval_points=None, _check=True):
    r"""Compute the Fisher-Rao distance between two functional objects.

    Let :math:`f_i` and :math:`f_j` be two functional observations, and let
    :math:`q_i` and :math:`q_j` be the corresponding SRSF
    (see :class:`SRSF`), the fisher rao distance is defined as

    .. math::
        d_{FR}(f_i, f_j) = \| q_i - q_j \|_2 =
        \left ( \int_0^1 sgn(\dot{f_i}(t))\sqrt{|\dot{f_i}(t)|} -
        sgn(\dot{f_j}(t))\sqrt{|\dot{f_j}(t)|} dt \right )^{\frac{1}{2}}

    If the observations are distributions of random variables the distance will
    match with the usual fisher-rao distance in non-parametric form for
    probability distributions [S11-2]_.

    If the observations are defined in a :term:`domain` different than (0,1)
    their domains are normalized to this interval with an affine
    transformation.

    Args:
        fdata1 (FData): First FData object.
        fdata2 (FData): Second FData object.
        eval_points (array_like, optional): Array with points of evaluation.

    Returns:
        Fisher rao distance.

    Raises:
        ValueError: If the objects are not unidimensional.

    Refereces:
        .. [S11-2] Srivastava, Anuj et. al. Registration of Functional Data
            Using Fisher-Rao Metric (2011). In *Function Representation and
            Metric* (pp. 5-7). arXiv:1103.3817v2.

    """
    fdata1, fdata2 = _cast_to_grid(fdata1, fdata2, eval_points=eval_points,
                                   _check=_check)

    # Both should have the same grid points
    eval_points_normalized = _normalize_scale(fdata1.grid_points[0])

    # Calculate the corresponding srsf and normalize to (0,1)
    fdata1 = fdata1.copy(grid_points=eval_points_normalized,
                         domain_range=(0, 1))
    fdata2 = fdata2.copy(grid_points=eval_points_normalized,
                         domain_range=(0, 1))

    srsf = SRSF(initial_value=0)
    fdata1_srsf = srsf.fit_transform(fdata1)
    fdata2_srsf = srsf.transform(fdata2)

    # Return the L2 distance of the SRSF
    return lp_distance(fdata1_srsf, fdata2_srsf, p=2)


def amplitude_distance(fdata1, fdata2, *, lam=0., eval_points=None,
                       _check=True, **kwargs):
    r"""Compute the amplitude distance between two functional objects.

    Let :math:`f_i` and :math:`f_j` be two functional observations, and let
    :math:`q_i` and :math:`q_j` be the corresponding SRSF
    (see :class:`SRSF`), the amplitude distance is defined as

    .. math::
        d_{A}(f_i, f_j)=min_{\gamma \in \Gamma}d_{FR}(f_i \circ \gamma,f_j)

    A penalty term could be added to restrict the ammount of elasticity in the
    alignment used.

    .. math::
        d_{\lambda}^2(f_i, f_j) =min_{\gamma \in \Gamma} \{
        d_{FR}^2(f_i \circ \gamma, f_j) + \lambda \mathcal{R}(\gamma) \}


    Where :math:`d_{FR}` is the Fisher-Rao distance and the penalty term is
    given by

    .. math::
        \mathcal{R}(\gamma) = \|\sqrt{\dot{\gamma}}- 1 \|_{\mathbb{L}^2}^2

    See [SK16-4-10-1]_ for a detailed explanation.

    If the observations are defined in a :term:`domain` different than (0,1)
    their domains are normalized to this interval with an affine
    transformation.

    Args:
        fdata1 (FData): First FData object.
        fdata2 (FData): Second FData object.
        lam (float, optional): Penalty term to restric the elasticity.
        eval_points (array_like, optional): Array with points of evaluation.
        **kwargs (dict): Name arguments to be passed to
            :func:`elastic_registration_warping`.

    Returns:
        float: Elastic distance.

    Raises:
        ValueError: If the objects are not unidimensional.

    Refereces:
        ..  [SK16-4-10-1] Srivastava, Anuj & Klassen, Eric P. (2016).
            Functional and shape data analysis. In *Amplitude Space and a
            Metric Structure* (pp. 107-109). Springer.
    """
    fdata1, fdata2 = _cast_to_grid(fdata1, fdata2, eval_points=eval_points,
                                   _check=_check)

    # Both should have the same grid points
    eval_points_normalized = _normalize_scale(fdata1.grid_points[0])

    # Calculate the corresponding srsf and normalize to (0,1)
    fdata1 = fdata1.copy(grid_points=eval_points_normalized,
                         domain_range=(0, 1))
    fdata2 = fdata2.copy(grid_points=eval_points_normalized,
                         domain_range=(0, 1))

    elastic_registration = ElasticRegistration(
        template=fdata2,
        penalty=lam,
        output_points=eval_points_normalized,
        **kwargs)

    fdata1_reg = elastic_registration.fit_transform(fdata1)

    srsf = SRSF(initial_value=0)
    fdata1_reg_srsf = srsf.fit_transform(fdata1_reg)
    fdata2_srsf = srsf.transform(fdata2)
    distance = lp_distance(fdata1_reg_srsf, fdata2_srsf)

    if lam != 0.0:
        # L2 norm || sqrt(Dh) - 1 ||^2
        warping_deriv = elastic_registration.warping_.derivative()
        penalty = warping_deriv(eval_points_normalized)[0, ..., 0]
        penalty = np.sqrt(penalty, out=penalty)
        penalty -= 1
        penalty = np.square(penalty, out=penalty)
        penalty = scipy.integrate.simps(penalty, x=eval_points_normalized)

        distance = np.sqrt(distance**2 + lam * penalty)

    return distance


def phase_distance(fdata1, fdata2, *, lam=0., eval_points=None, _check=True,
                   **kwargs):
    r"""Compute the phase distance between two functional objects.

    Let :math:`f_i` and :math:`f_j` be two functional observations, and let
    :math:`\gamma_{ij}` the corresponding warping used in the elastic
    registration to align :math:`f_i` to :math:`f_j` (see
    :func:`elastic_registration`). The phase distance between :math:`f_i`
    and :math:`f_j` is defined as

    .. math::
        d_{P}(f_i, f_j) = d_{FR}(\gamma_{ij}, \gamma_{id}) =
        arcos \left ( \int_0^1 \sqrt {\dot \gamma_{ij}(t)} dt \right )

    See [SK16-4-10-2]_ for a detailed explanation.

    If the observations are defined in a :term:`domain` different than (0,1)
    their domains are normalized to this interval with an affine
    transformation.

    Args:
        fdata1 (FData): First FData object.
        fdata2 (FData): Second FData object.
        lambda (float, optional): Penalty term to restric the elasticity.
        eval_points (array_like, optional): Array with points of evaluation.
        **kwargs (dict): Name arguments to be passed to
            :func:`elastic_registration_warping`.

    Returns:
        float: Phase distance between the objects.

    Raises:
        ValueError: If the objects are not unidimensional.

    Refereces:
        ..  [SK16-4-10-2] Srivastava, Anuj & Klassen, Eric P. (2016).
            Functional and shape data analysis. In *Phase Space and a Metric
            Structure* (pp. 109-111). Springer.
    """
    fdata1, fdata2 = _cast_to_grid(fdata1, fdata2, eval_points=eval_points,
                                   _check=_check)

    # Rescale in (0,1)
    eval_points_normalized = _normalize_scale(fdata1.grid_points[0])

    # Calculate the corresponding srsf and normalize to (0,1)
    fdata1 = fdata1.copy(grid_points=eval_points_normalized,
                         domain_range=(0, 1))
    fdata2 = fdata2.copy(grid_points=eval_points_normalized,
                         domain_range=(0, 1))

    elastic_registration = ElasticRegistration(
        penalty=lam, template=fdata2,
        output_points=eval_points_normalized)

    elastic_registration.fit_transform(fdata1)

    warping_deriv = elastic_registration.warping_.derivative()
    derivative_warping = warping_deriv(eval_points_normalized)[0, ..., 0]

    derivative_warping = np.sqrt(derivative_warping, out=derivative_warping)

    d = scipy.integrate.simps(derivative_warping, x=eval_points_normalized)
    d = np.clip(d, -1, 1)

    return np.arccos(d)


def warping_distance(warping1, warping2, *, eval_points=None, _check=True):
    r"""Compute the distance between warpings functions.

    Let :math:`\gamma_i` and :math:`\gamma_j` be two warpings, defined in
    :math:`\gamma_i:[a,b] \rightarrow [a,b]`. The distance in the
    space of warping functions, :math:`\Gamma`, with the riemannian metric
    given by the fisher-rao inner product can be computed using the structure
    of hilbert sphere in their srsf's.

    .. math::
        d_{\Gamma}(\gamma_i, \gamma_j) = cos^{-1} \left ( \int_0^1
        \sqrt{\dot \gamma_i(t)\dot \gamma_j(t)}dt \right )

    See [SK16-4-11-2]_ for a detailed explanation.

    If the warpings are not defined in [0,1], an affine transformation is maked
    to change the :term:`domain`.

    Args:
        fdata1 (:obj:`FData`): First warping.
        fdata2 (:obj:`FData`): Second warping.
        eval_points (array_like, optional): Array with points of evaluation.

    Returns:
        float: Distance between warpings:

    Raises:
        ValueError: If the objects are not unidimensional.

    Refereces:
        ..  [SK16-4-11-2] Srivastava, Anuj & Klassen, Eric P. (2016).
            Functional and shape data analysis. In *Probability Density
            Functions* (pp. 113-117). Springer.

    """
    warping1, warping2 = _cast_to_grid(warping1, warping2,
                                       eval_points=eval_points, _check=_check)

    # Normalization of warping to (0,1)x(0,1)
    warping1 = normalize_warping(warping1, (0, 1))
    warping2 = normalize_warping(warping2, (0, 1))

    warping1_data = warping1.derivative().data_matrix[0, ..., 0]
    warping2_data = warping2.derivative().data_matrix[0, ..., 0]

    # Derivative approximations can have negatives, specially in the
    # borders.
    warping1_data[warping1_data < 0] = 0
    warping2_data[warping2_data < 0] = 0

    # In this case the srsf is the sqrt(gamma')
    srsf_warping1 = np.sqrt(warping1_data, out=warping1_data)
    srsf_warping2 = np.sqrt(warping2_data, out=warping2_data)

    product = np.multiply(srsf_warping1, srsf_warping2, out=srsf_warping1)

    d = scipy.integrate.simps(product, x=warping1.grid_points[0])
    d = np.clip(d, -1, 1)

    return np.arccos(d)<|MERGE_RESOLUTION|>--- conflicted
+++ resolved
@@ -113,22 +113,13 @@
 
 
 def pairwise_distance(distance, **kwargs):
-<<<<<<< HEAD
-    r"""Returns a pairwise distance function for FData objects.
-=======
     r"""Return a pairwise distance function for FData objects.
->>>>>>> e9e8ec75
 
     Given a distance it returns the corresponding pairwise distance function.
 
     The returned pairwise distance function calculates the distance between
-<<<<<<< HEAD
-    all possible pairs consisting of one sample of the first FDataGrid object
-    and one of the second one.
-=======
     all possible pairs consisting of one observation of the first FDataGrid
     object and one of the second one.
->>>>>>> e9e8ec75
 
     The matrix returned by the pairwise distance is a matrix with as many rows
     as observations in the first object and as many columns as observations in
@@ -287,13 +278,9 @@
     as:
 
     .. math::
-<<<<<<< HEAD
-        d(f, g) = d(g, f) = \lVert f - g \rVert
-=======
         d(f, g) = d(g, f) = \| f - g \|_p
 
     where :math:`\| {}\cdot{} \|_p` denotes the :func:`Lp norm <lp_norm>`.
->>>>>>> e9e8ec75
 
     Args:
         fdatagrid (FDataGrid): FDataGrid object.
@@ -344,10 +331,6 @@
     Calculates the L1 distance between fdata1 and fdata2:
     .. math::
         d(fdata1, fdata2) =
-<<<<<<< HEAD
-            \left( \int_D \lvert fdata1(x)-fdata2(x) \rvert dx
-            \right)
-=======
             \left( \int_D \| fdata1(x)-fdata2(x) \| dx
             \right)
 
@@ -355,7 +338,6 @@
         :func:`~skfda.misc.metrics.lp_distance
         :func:`~skfda.misc.metrics.l2_distance
         :func:`~skfda.misc.metrics.linf_distance
->>>>>>> e9e8ec75
     """
     return lp_distance(fdata1, fdata2, p=1, p2=1,
                        eval_points=eval_points, _check=_check)
@@ -367,10 +349,6 @@
     Calculates the euclidean distance between fdata1 and fdata2:
     .. math::
         d(fdata1, fdata2) =
-<<<<<<< HEAD
-            \left( \int_D \lvert fdata1(x)-fdata2(x) \rvert^2 dx
-            \right)^{\frac{1}{2}}
-=======
             \left( \int_D \| fdata1(x)-fdata2(x) \|^2 dx
             \right)^{\frac{1}{2}}
 
@@ -378,21 +356,12 @@
         :func:`~skfda.misc.metrics.lp_distance
         :func:`~skfda.misc.metrics.l1_distance
         :func:`~skfda.misc.metrics.linf_distance
->>>>>>> e9e8ec75
     """
     return lp_distance(fdata1, fdata2, p=2, p2=2,
                        eval_points=eval_points, _check=_check)
 
 
 def linf_distance(fdata1, fdata2, *, eval_points=None, _check=True):
-<<<<<<< HEAD
-    r"""Linf distance for FDataGrid objects.
-
-    Calculates the Linf distance between fdata1 and fdata2:
-    .. math::
-        d(fdata1, fdata2) \equiv \inf \{ C\ge 0 : |fdata1(x)-fdata2(x)|
-                                                                \le C a.e. \}.
-=======
     r"""L_infinity distance for FDataGrid objects.
 
     Calculates the L_infinity distance between fdata1 and fdata2:
@@ -404,7 +373,6 @@
         :func:`~skfda.misc.metrics.lp_distance
         :func:`~skfda.misc.metrics.l1_distance
         :func:`~skfda.misc.metrics.l2_distance
->>>>>>> e9e8ec75
     """
     return lp_distance(fdata1, fdata2, p=np.inf, p2=np.inf,
                        eval_points=eval_points, _check=_check)
