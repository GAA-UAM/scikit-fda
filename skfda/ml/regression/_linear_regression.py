from __future__ import annotations

import itertools
from typing import Any, Iterable, List, Optional, Sequence, Tuple, Union

import numpy as np
from sklearn.utils.validation import check_is_fitted

from ..._utils._sklearn_adapter import BaseEstimator, RegressorMixin
from ...misc.lstsq import solve_regularized_weighted_lstsq
from ...misc.regularization import L2Regularization, compute_penalty_matrix
from ...representation import FData
from ...representation.basis import Basis
from ...typing._numpy import NDArrayFloat
from ._coefficients import CoefficientInfo, coefficient_info_from_covariate

RegularizationType = Union[
    L2Regularization[Any],
    Sequence[Optional[L2Regularization[Any]]],
    None,
]

RegularizationIterableType = Union[
    L2Regularization[Any],
    Iterable[Optional[L2Regularization[Any]]],
    None,
]

AcceptedDataType = Union[
    FData,
    NDArrayFloat,
]

AcceptedDataCoefsType = Union[
    CoefficientInfo[FData],
    CoefficientInfo[NDArrayFloat],
]

BasisCoefsType = Union[
    Optional[Basis],
    Sequence[Optional[Basis]],
]


ArgcheckResultType = Tuple[
    Sequence[AcceptedDataType],
    NDArrayFloat,
    Optional[NDArrayFloat],
    Sequence[AcceptedDataCoefsType],
]

CheckRegularizationResultType = Tuple[
    RegularizationType,
    RegularizationType,
    List[float],
]

ConcatenateInterceptResultType = Tuple[
    Sequence[AcceptedDataType],
    List[AcceptedDataCoefsType],
]


class LinearRegression(
    BaseEstimator,
    RegressorMixin[
        Union[AcceptedDataType, Sequence[AcceptedDataType]],
        NDArrayFloat,
    ],
):
    r"""Linear regression with multivariate and functional response.

    This is a regression algorithm equivalent to multivariate linear
    regression, but accepting also functional data expressed in a basis
    expansion.

    The model assumed by this method, when the response is scalar, is:

    .. math::
        y = w_0 + w_1 x_1 + \ldots + w_p x_p + \int w_{p+1}(t) x_{p+1}(t) dt \
        + \ldots + \int w_r(t) x_r(t) dt

    where the covariates can be either multivariate or functional and the
    response is multivariate.

    Otherwise, the model assumed, when the response is functional, is:

    .. math::
        y(t) = \boldsymbol{\beta}^T(t)\boldsymbol{X}

    where the covariates are multivariate and the response is functional.

    .. warning::
        For now, only multivariate convariates are supported when the
        response is functional.

    Args:
        coef_basis (iterable): Basis of the coefficient functions of the
            functional covariates. If multivariate data is supplied, their
            corresponding entries should be ``None``. If ``None`` is provided
            for a functional covariate, the same basis is assumed. If this
            parameter is ``None`` (the default), it is assumed that ``None``
            is provided for all covariates.
        fit_intercept:  Whether to calculate the intercept for this
            model. If set to False, no intercept will be used in calculations
            (i.e. data is expected to be centered).
        regularization (int, iterable or :class:`Regularization`): If it is
            not a :class:`Regularization` object, linear differential
            operator regularization is assumed. If it
            is an integer, it indicates the order of the
            derivative used in the computing of the penalty matrix. For
            instance 2 means that the differential operator is
            :math:`f''(x)`. If it is an iterable, it consists on coefficients
            representing the differential operator used in the computing of
            the penalty matrix. For instance the tuple (1, 0,
            numpy.sin) means :math:`1 + sin(x)D^{2}`. If not supplied this
            defaults to 2. Only used if penalty_matrix is
            ``None``.
        y_regularization (int, iterable or :class:`Regularization`): If it is
            not a :class:`Regularization` object, linear differential
            operator regularization is assumed. If it
            is an integer, it indicates the order of the
            derivative used in the computing of the penalty matrix. For
            instance 2 means that the differential operator is
            :math:`f''(x)`. If it is an iterable, it consists on coefficients
            representing the differential operator used in the computing of
            the penalty matrix. For instance the tuple (1, 0,
            numpy.sin) means :math:`1 + sin(x)D^{2}`. If not supplied this
            defaults to 2. Only used if y_penalty_matrix is
            ``None``.

    Attributes:
        coef\_: A list containing the weight coefficient for each
            covariate. For multivariate data, the covariate is a Numpy array.
            For functional data, the covariate is a FDataBasis object.
        intercept\_: Independent term in the linear model. Set to 0.0
            if `fit_intercept = False`.
        coef_info\_: A list containing information about coefficient for
            each covariate.

    Examples:
        >>> from skfda.ml.regression import LinearRegression
        >>> from skfda.representation.basis import (FDataBasis, Monomial,
        ...                                         Constant)

        Multivariate linear regression can be used with functions expressed in
        a basis. Also, a functional basis for the weights can be specified:

        >>> x_basis = Monomial(n_basis=3)
        >>> x_fd = FDataBasis(x_basis, [[0, 0, 1],
        ...                             [0, 1, 0],
        ...                             [0, 1, 1],
        ...                             [1, 0, 1]])
        >>> y = [2, 3, 4, 5]
        >>> linear = LinearRegression()
        >>> _ = linear.fit(x_fd, y)
        >>> linear.coef_[0]
        FDataBasis(
            basis=Monomial(domain_range=((0.0, 1.0),), n_basis=3),
            coefficients=[[-15.  96. -90.]],
            ...)
        >>> linear.intercept_
        array([ 1.])
        >>> linear.predict(x_fd)
        array([ 2.,  3.,  4.,  5.])

        Covariates can include also multivariate data:

        >>> x_basis = Monomial(n_basis=2)
        >>> x_fd = FDataBasis(x_basis, [[0, 2],
        ...                             [0, 4],
        ...                             [1, 0],
        ...                             [2, 0],
        ...                             [1, 2],
        ...                             [2, 2]])
        >>> x = [[1, 7], [2, 3], [4, 2], [1, 1], [3, 1], [2, 5]]
        >>> y = [11, 10, 12, 6, 10, 13]
        >>> linear = LinearRegression(
        ...              coef_basis=[None, Constant()])
        >>> _ = linear.fit([x, x_fd], y)
        >>> linear.coef_[0]
        array([ 2.,  1.])
        >>> linear.coef_[1]
        FDataBasis(
        basis=Constant(domain_range=((0.0, 1.0),), n_basis=1),
        coefficients=[[ 1.]],
        ...)
        >>> linear.intercept_
        array([ 1.])
        >>> linear.predict([x, x_fd])
        array([ 11.,  10.,  12.,   6.,  10.,  13.])

        Response can be functional when covariates are multivariate:

        >>> y_basis = Monomial(n_basis=3)
        >>> X = [[3, 4, 1], [5, 1, 6], [3, 2, 8]]
        >>> y = FDataBasis(y_basis, [[47, 22, 24],
        ...                          [43, 47, 39],
        ...                          [40, 53, 51]])
        >>> funct_linear = LinearRegression(
        ...     regularization=None,
        ...     y_regularization=None,
        ...     fit_intercept=False,
        ... )
        >>> _ = funct_linear.fit(X, y)
        >>> funct_linear.coef_[0]
        FDataBasis(
        basis=Monomial(domain_range=((0, 1),), n_basis=3),
        coefficients=[[ 6.  3.  1.]],
        dataset_name=None,
        argument_names=(None,),
        coordinate_names=(None,),
        extrapolation=None)
        >>> funct_linear.predict([[3,4,1]])
        [FDataBasis(
        basis=Monomial(domain_range=((0, 1),), n_basis=3),
        coefficients=[[ 47.  22.  24.]],
        dataset_name=None,
        argument_names=(None,),
        coordinate_names=(None,),
        extrapolation=None)]

    """

    def __init__(
        self,
        *,
        coef_basis: Optional[BasisCoefsType] = None,
        fit_intercept: bool = True,
        regularization: RegularizationType = None,
        y_regularization: RegularizationType = None,
    ) -> None:
        self.coef_basis = coef_basis
        self.fit_intercept = fit_intercept
        self.regularization = regularization
        self.y_regularization = y_regularization

    def fit(  # noqa: D102, WPS210
        self,
        X: AcceptedDataType | Sequence[AcceptedDataType],
        y: NDArrayFloat,
        sample_weight: Optional[NDArrayFloat] = None,
    ) -> LinearRegression:

        X_new, y, sample_weight, coef_info = self._argcheck_X_y(
            X,
            y,
            sample_weight,
            self.coef_basis,
        )

        regularization, y_regularization, lambdas = self._check_regularization(
            self.regularization, self.y_regularization, self.y_nbasis,
        )

        if self.fit_intercept:
<<<<<<< HEAD
            X_new, coef_info = self._concatenate_intercept(X_new, y, coef_info)
=======
            new_x = np.ones((len(y), 1))
            X_new = [new_x] + list(X_new)
            new_coef_info_list: List[AcceptedDataCoefsType] = [
                coefficient_info_from_covariate(new_x, y),
            ]
            coef_info = new_coef_info_list + list(coef_info)

            if isinstance(regularization, Iterable):
                regularization = itertools.chain([None], regularization)
            elif regularization is not None:
                regularization = (None, regularization)

        inner_products_list = [
            c.regression_matrix(x, y)  # type: ignore[arg-type]
            for x, c in zip(X_new, coef_info)
        ]

        # This is C @ J
        inner_products = np.concatenate(inner_products_list, axis=1)

        if sample_weight is not None:
            inner_products = inner_products * np.sqrt(sample_weight)
            y = y * np.sqrt(sample_weight)
>>>>>>> 3c62e310

        penalty_matrix = compute_penalty_matrix(
            basis_iterable=(c.basis for c in coef_info),
            regularization_parameter=1,
            regularization=regularization,
        )

        y_penalty_matrix = compute_penalty_matrix(
            basis_iterable=(c.y_basis for c in coef_info),
            regularization_parameter=1,
            regularization=y_regularization,
        )

        if self.fit_intercept and penalty_matrix is not None:
            # Intercept is not penalized
            penalty_matrix[0, 0] = 0

        if self.functional_response:
            lambda_matrix = np.diag(lambdas)
            J_phi_theta = self.y_basis.inner_product_matrix(self.coef_basis[0])
            J_theta = self.coef_basis[0].inner_product_matrix()

            X_col_gram_mat = X_new.T @ X_new
            J_theta_kron_X_col_gram_mat = np.kron(J_theta, X_col_gram_mat)

            if penalty_matrix is not None:
                reg_matrix = np.kron(penalty_matrix, lambda_matrix)
                J_theta_kron_X_col_gram_mat += reg_matrix

            if y_penalty_matrix is not None:
                y_reg_matrix = np.kron(
                    y_penalty_matrix,
                    X_col_gram_mat,
                ) * self.y_lambda_parameter

                J_theta_kron_X_col_gram_mat += y_reg_matrix

            Xt_c_J_phi_theta = X_new.T @ y.coefficients @ J_phi_theta
            vec_Xt_c_J_phi_theta = np.reshape(
                Xt_c_J_phi_theta, (-1, 1), order='F',
            )

            basiscoefs = np.linalg.solve(
                J_theta_kron_X_col_gram_mat,
                vec_Xt_c_J_phi_theta,
            )

            basiscoef_list = np.reshape(
                basiscoefs, (X_new.shape[1], -1), order='F',
            )
        else:
            inner_products_list = [
                c.regression_matrix(x, y)
                for x, c in zip(X_new, coef_info)
            ]
            # This is C @ J
            inner_products = np.concatenate(inner_products_list, axis=1)

            if sample_weight is not None:
                inner_products = inner_products * np.sqrt(sample_weight)
                y = y * np.sqrt(sample_weight)

            basiscoefs = solve_regularized_weighted_lstsq(
                coefs=inner_products,
                result=y,
                penalty_matrix=penalty_matrix,
            )

            coef_lengths = np.array([i.shape[1] for i in inner_products_list])
            coef_start = np.cumsum(coef_lengths)
            basiscoef_list = np.split(basiscoefs, coef_start)

        # Express the coefficients in functional form
        coefs = [
            c.convert_from_constant_coefs(bcoefs)
            for c, bcoefs in zip(coef_info, basiscoef_list)
        ]

        if self.fit_intercept:
            self.intercept_ = coefs[0]
            coefs = coefs[1:]
            coef_info = coef_info[1:]
        else:
            self.intercept_ = np.zeros(self.y_nbasis)

        self.coef_ = coefs
        self.basis_coefs = basiscoef_list
        self._coef_info = coef_info
        self._target_ndim = y.ndim

        return self

    def predict(  # noqa: D102
        self,
        X: Union[AcceptedDataType, Sequence[AcceptedDataType]],
    ) -> NDArrayFloat:

        check_is_fitted(self)
        X = self._argcheck_X(X)

<<<<<<< HEAD
        if self.functional_response:
            result_list = np.dot(X, self.basis_coefs)
            result = [
                coef_info.convert_from_constant_coefs(arr)
                for arr, coef_info  # noqa: WPS361
                in zip(result_list, self._coef_info)
            ]
        else:
            result = np.sum(
                [
                    coef_info.inner_product(coef, x)
                    for coef, x, coef_info  # noqa: WPS361
                    in zip(self.coef_, X, self._coef_info)
                ],
                axis=0,
            )
=======
        result = np.sum(
            [
                coef_info.inner_product(coef, x)  # type: ignore[arg-type]
                for coef, x, coef_info
                in zip(self.coef_, X, self._coef_info)
            ],
            axis=0,
        )
>>>>>>> 3c62e310

        if self.fit_intercept:
            result += self.intercept_

        if self._target_ndim == 1 and not self.functional_response:
            result = result.ravel()

        return result  # type: ignore[no-any-return]

    def _check_regularization(
        self,
        regularization: RegularizationType,
        y_regularization: RegularizationType,
        dimension: int,
    ) -> CheckRegularizationResultType:

        if isinstance(regularization, Iterable):
            lambdas: List[float] = []
            for reg in regularization:
                if reg is None:
                    lambdas = lambdas + [0]
                else:
                    lambdas = lambdas + [reg.regularization_parameter]
        elif regularization is not None:
            lambda_parameter = regularization.regularization_parameter
            lambdas = [lambda_parameter] * dimension
        else:
            lambdas = [0] * dimension

        if self.fit_intercept:
            if self.functional_response:
                lambdas = [0] + lambdas
            else:
                if isinstance(regularization, Iterable):
                    regularization = itertools.chain([None], regularization)
                elif regularization is not None:
                    regularization = (None, regularization)

        if y_regularization is not None:
            self.y_lambda_parameter = y_regularization.regularization_parameter

        return regularization, y_regularization, lambdas

    def _concatenate_intercept(
        self,
        X: Sequence[AcceptedDataType],
        y: AcceptedDataType,
        coef_info: List[AcceptedDataCoefsType],
    ) -> ConcatenateInterceptResultType:
        new_x = np.ones((len(y), 1))
        if self.functional_response:
            X_new = np.insert(X, 0, new_x.T, axis=1)
        else:
            X_new = [new_x] + X

        c_info = [coefficient_info_from_covariate(new_x, y)] + coef_info

        return X_new, c_info

    def _argcheck_X(  # noqa: N802
        self,
        X: Union[AcceptedDataType, Sequence[AcceptedDataType]],
    ) -> Sequence[AcceptedDataType]:
        if isinstance(X, (FData, np.ndarray)):
            X = [X]

        return [x if isinstance(x, FData) else np.asarray(x) for x in X]

    def _argcheck_X_y(  # noqa: N802, WPS238
        self,
<<<<<<< HEAD
        X: Union[AcceptedDataType, Sequence[AcceptedDataType]],
        y: Union[AcceptedDataType, Sequence[AcceptedDataType]],
        sample_weight: Optional[np.ndarray] = None,
=======
        X: AcceptedDataType | Sequence[AcceptedDataType],
        y: NDArrayFloat,
        sample_weight: Optional[NDArrayFloat] = None,
>>>>>>> 3c62e310
        coef_basis: Optional[BasisCoefsType] = None,
    ) -> ArgcheckResultType:
        """Do some checks to types and shapes."""
        # TODO: Add support for Dataframes

        new_X = self._argcheck_X(X)
        len_new_X = len(new_X)

        if isinstance(y, FData):
            if y.n_samples != len_new_X:
                raise ValueError(
                    "The number of samples on independent and "
                    "dependent variables should be the same",
                )
            self.functional_response = True
            new_X = np.asarray(new_X)
            self.y_nbasis = y.n_basis
            self.y_basis = y.basis
            if coef_basis is None:
                self.coef_basis = [y.basis]

            if not isinstance(self.y_basis, Basis):
                basis_type = type(self.y_basis)
                raise TypeError(
                    "y basis must be a Basis object, "
                    f"not {basis_type}",
                )
        else:
            if any(len(y) != len(x) for x in new_X):
                raise ValueError(
                    "The number of samples on independent and "
                    "dependent variables should be the same",
                )
            self.functional_response = False
            self.y_nbasis = 1
            y = np.asarray(y)

        if coef_basis is None:
            coef_basis = [None] * len_new_X

        if len(coef_basis) != len_new_X:
            coef_basis = coef_basis * len_new_X

        coef_info = [
            coefficient_info_from_covariate(x, y, basis=b)
            for x, b in zip(new_X, coef_basis)
        ]

        if sample_weight is not None:

            if len(sample_weight) != len(y):
                raise ValueError(
                    "The number of sample weights should be "
                    "equal to the number of samples.",
                )

            if np.any(np.array(sample_weight) < 0):
                raise ValueError(
                    "The sample weights should be non negative values",
                )

        return new_X, y, sample_weight, coef_info<|MERGE_RESOLUTION|>--- conflicted
+++ resolved
@@ -205,20 +205,14 @@
         >>> _ = funct_linear.fit(X, y)
         >>> funct_linear.coef_[0]
         FDataBasis(
-        basis=Monomial(domain_range=((0, 1),), n_basis=3),
+        basis=Monomial(domain_range=((0.0, 1.0),), n_basis=3),
         coefficients=[[ 6.  3.  1.]],
-        dataset_name=None,
-        argument_names=(None,),
-        coordinate_names=(None,),
-        extrapolation=None)
-        >>> funct_linear.predict([[3,4,1]])
+        ...)
+        >>> funct_linear.predict([[3, 4, 1]])
         [FDataBasis(
-        basis=Monomial(domain_range=((0, 1),), n_basis=3),
+        basis=Monomial(domain_range=((0.0, 1.0),), n_basis=3),
         coefficients=[[ 47.  22.  24.]],
-        dataset_name=None,
-        argument_names=(None,),
-        coordinate_names=(None,),
-        extrapolation=None)]
+        ...)]
 
     """
 
@@ -254,33 +248,7 @@
         )
 
         if self.fit_intercept:
-<<<<<<< HEAD
             X_new, coef_info = self._concatenate_intercept(X_new, y, coef_info)
-=======
-            new_x = np.ones((len(y), 1))
-            X_new = [new_x] + list(X_new)
-            new_coef_info_list: List[AcceptedDataCoefsType] = [
-                coefficient_info_from_covariate(new_x, y),
-            ]
-            coef_info = new_coef_info_list + list(coef_info)
-
-            if isinstance(regularization, Iterable):
-                regularization = itertools.chain([None], regularization)
-            elif regularization is not None:
-                regularization = (None, regularization)
-
-        inner_products_list = [
-            c.regression_matrix(x, y)  # type: ignore[arg-type]
-            for x, c in zip(X_new, coef_info)
-        ]
-
-        # This is C @ J
-        inner_products = np.concatenate(inner_products_list, axis=1)
-
-        if sample_weight is not None:
-            inner_products = inner_products * np.sqrt(sample_weight)
-            y = y * np.sqrt(sample_weight)
->>>>>>> 3c62e310
 
         penalty_matrix = compute_penalty_matrix(
             basis_iterable=(c.basis for c in coef_info),
@@ -333,7 +301,7 @@
             )
         else:
             inner_products_list = [
-                c.regression_matrix(x, y)
+                c.regression_matrix(x, y)  # type: ignore[arg-type]
                 for x, c in zip(X_new, coef_info)
             ]
             # This is C @ J
@@ -381,7 +349,6 @@
         check_is_fitted(self)
         X = self._argcheck_X(X)
 
-<<<<<<< HEAD
         if self.functional_response:
             result_list = np.dot(X, self.basis_coefs)
             result = [
@@ -398,16 +365,6 @@
                 ],
                 axis=0,
             )
-=======
-        result = np.sum(
-            [
-                coef_info.inner_product(coef, x)  # type: ignore[arg-type]
-                for coef, x, coef_info
-                in zip(self.coef_, X, self._coef_info)
-            ],
-            axis=0,
-        )
->>>>>>> 3c62e310
 
         if self.fit_intercept:
             result += self.intercept_
@@ -478,15 +435,9 @@
 
     def _argcheck_X_y(  # noqa: N802, WPS238
         self,
-<<<<<<< HEAD
-        X: Union[AcceptedDataType, Sequence[AcceptedDataType]],
-        y: Union[AcceptedDataType, Sequence[AcceptedDataType]],
-        sample_weight: Optional[np.ndarray] = None,
-=======
         X: AcceptedDataType | Sequence[AcceptedDataType],
         y: NDArrayFloat,
         sample_weight: Optional[NDArrayFloat] = None,
->>>>>>> 3c62e310
         coef_basis: Optional[BasisCoefsType] = None,
     ) -> ArgcheckResultType:
         """Do some checks to types and shapes."""
