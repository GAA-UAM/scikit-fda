<<<<<<< HEAD
"""Feature extraction."""
from ._ddg_transformer import DDGTransformer
from ._fda_feature_union import FDAFeatureUnion
from ._fpca import FPCA
from ._function_transformers import (
    LocalAveragesTransformer,
    NumberUpCrossingsTransformer,
    OccupationMeasureTransformer,
)
from ._per_class_transformer import PerClassTransformer
=======
import warnings

from .. import FPCA

warnings.warn(
    'The module "feature_extraction" is deprecated.'
    'Please use "dim_reduction" for FPCA'
    'or "feature_construction" for feature construction techniques',
    category=DeprecationWarning,
)
>>>>>>> aafb0a68
<|MERGE_RESOLUTION|>--- conflicted
+++ resolved
@@ -1,15 +1,4 @@
-<<<<<<< HEAD
 """Feature extraction."""
-from ._ddg_transformer import DDGTransformer
-from ._fda_feature_union import FDAFeatureUnion
-from ._fpca import FPCA
-from ._function_transformers import (
-    LocalAveragesTransformer,
-    NumberUpCrossingsTransformer,
-    OccupationMeasureTransformer,
-)
-from ._per_class_transformer import PerClassTransformer
-=======
 import warnings
 
 from .. import FPCA
@@ -19,5 +8,4 @@
     'Please use "dim_reduction" for FPCA'
     'or "feature_construction" for feature construction techniques',
     category=DeprecationWarning,
-)
->>>>>>> aafb0a68
+)