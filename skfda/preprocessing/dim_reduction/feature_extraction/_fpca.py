"""Functional Principal Component Analysis Module."""

from __future__ import annotations

from typing import Callable, Optional, TypeVar, Union

import numpy as np
import scipy.integrate
from scipy.linalg import solve_triangular
from sklearn.base import BaseEstimator, TransformerMixin
from sklearn.decomposition import PCA

<<<<<<< HEAD
from ....misc.regularization import (
    TikhonovRegularization,
    compute_penalty_matrix,
)
=======
from ....misc import inner_product_matrix
from ....misc.metrics import l2_norm
from ....misc.regularization import L2Regularization, compute_penalty_matrix
>>>>>>> b8fd7a84
from ....representation import FData
from ....representation._typing import ArrayLike
from ....representation.basis import Basis, FDataBasis
from ....representation.grid import FDataGrid

Function = TypeVar("Function", bound=FData)
WeightsCallable = Callable[[np.ndarray], np.ndarray]


class FPCA(
    BaseEstimator,  # type: ignore
    TransformerMixin,  # type: ignore
):
    r"""
    Principal component analysis.

    Class that implements functional principal component analysis for both
    basis and grid representations of the data. Most parameters are shared
    when fitting a FDataBasis or FDataGrid, except weights and
    ``components_basis``.

    Parameters:
        n_components: Number of principal components to keep from
            functional principal component analysis. Defaults to 3.
        centering: If ``True`` then calculate the mean of the functional
            data object and center the data first. Defaults to ``True``.
        regularization: Regularization object to be applied.
        components_basis: The basis in which we want the principal
            components. We can use a different basis than the basis contained
            in the passed FDataBasis object. This parameter is only used when
            fitting a FDataBasis.
        weights: the weights vector used for
            discrete integration. If none then the trapezoidal rule is used for
            computing the weights. If a callable object is passed, then the
            weight vector will be obtained by evaluating the object at the
            sample points of the passed FDataGrid object in the fit method.
            This parameter is only used when fitting a FDataGrid.

    Attributes:
        components\_ (FData): this contains the principal components in a
            basis representation.
        explained_variance\_ (array_like): The amount of variance explained by
            each of the selected components.
        explained_variance_ratio\_ (array_like): this contains the percentage
            of variance explained by each principal component.
        singular_values\_: The singular values corresponding to each of the
            selected components. 
        mean\_ (FData): mean of the train data.

    Examples:
        Construct an artificial FDataBasis object and run FPCA with this
        object. The resulting principal components are not compared because
        there are several equivalent possibilities.

        >>> import skfda
        >>> data_matrix = np.array([[1.0, 0.0], [0.0, 2.0]])
        >>> grid_points = [0, 1]
        >>> fd = FDataGrid(data_matrix, grid_points)
        >>> basis = skfda.representation.basis.Monomial(
        ...     domain_range=(0,1), n_basis=2
        ... )
        >>> basis_fd = fd.to_basis(basis)
        >>> fpca_basis = FPCA(2)
        >>> fpca_basis = fpca_basis.fit(basis_fd)

        In this example we apply discretized functional PCA with some simple
        data to illustrate the usage of this class. We initialize the
        FPCA object, fit the artificial data and obtain the scores.
        The results are not tested because there are several equivalent
        possibilities.

        >>> data_matrix = np.array([[1.0, 0.0], [0.0, 2.0]])
        >>> grid_points = [0, 1]
        >>> fd = FDataGrid(data_matrix, grid_points)
        >>> fpca_grid = FPCA(2)
        >>> fpca_grid = fpca_grid.fit(fd)
    """

    def __init__(
        self,
        n_components: int = 3,
        centering: bool = True,
        regularization: Optional[L2Regularization[FData]] = None,
        weights: Optional[Union[ArrayLike, WeightsCallable]] = None,
        components_basis: Optional[Basis] = None,
    ) -> None:
        self.n_components = n_components
        self.centering = centering
        self.regularization = regularization
        self.weights = weights
        self.components_basis = components_basis

    def _center_if_necessary(
        self,
        X: Function,
        *,
        learn_mean: bool = True,
    ) -> Function:

        if learn_mean:
            self.mean_ = X.mean()

        return X - self.mean_ if self.centering else X

    def _fit_basis(
        self,
        X: FDataBasis,
        y: None = None,
    ) -> FPCA:
        """
        Compute the first n_components principal components and saves them.

        The eigenvalues associated with these principal components are also
        saved. For more details about how it is implemented please view the
        referenced book.

        Args:
            X: The functional data object to be analysed.
            y: Ignored.

        Returns:
            self

        References:
            .. [RS05-8-4-2] Ramsay, J., Silverman, B. W. (2005). Basis function
                expansion of the functions. In *Functional Data Analysis*
                (pp. 161-164). Springer.

        """
        # the maximum number of components is established by the target basis
        # if the target basis is available.
        n_basis = (
            self.components_basis.n_basis
            if self.components_basis
            else X.basis.n_basis
        )
        # necessary in inverse_transform
        self.n_samples_ = X.n_samples

        # check that the number of components is smaller than the sample size
        if self.n_components > X.n_samples:
            raise AttributeError(
                "The sample size must be bigger than the "
                "number of components",
            )

        # check that we do not exceed limits for n_components as it should
        # be smaller than the number of attributes of the basis
        if self.n_components > n_basis:
            raise AttributeError(
                "The number of components should be "
                "smaller than the number of attributes of "
                "target principal components' basis.",
            )

        # if centering is True then subtract the mean function to each function
        # in FDataBasis
        X = self._center_if_necessary(X)

        # setup principal component basis if not given
        components_basis = self.components_basis
        if components_basis is not None:
            # First fix domain range if not already done
            components_basis = components_basis.copy(
                domain_range=X.basis.domain_range,
            )
            g_matrix = components_basis.gram_matrix()
            # The matrix that are in charge of changing the computed principal
            # components to target matrix is essentially the inner product
            # of both basis.
            j_matrix = X.basis.inner_product_matrix(components_basis)
        else:
            # If no other basis is specified we use the same basis as the
            # passed FDataBasis object
            components_basis = X.basis.copy()
            g_matrix = components_basis.gram_matrix()
            j_matrix = g_matrix

        self._X_basis = X.basis
        self._j_matrix = j_matrix

        # Apply regularization / penalty if applicable
        regularization_matrix = compute_penalty_matrix(
            basis_iterable=(components_basis,),
            regularization_parameter=1,
            regularization=self.regularization,
        )

        # apply regularization
        if regularization_matrix is not None:
            # using += would have a different behavior
            g_matrix = (g_matrix + regularization_matrix)  # noqa: WPS350

        # obtain triangulation using cholesky
        l_matrix = np.linalg.cholesky(g_matrix)

        # we need L^{-1} for a multiplication, there are two possible ways:
        # using solve to get the multiplication result directly or just invert
        # the matrix. We choose solve because it is faster and more stable.
        # The following matrix is needed: L^{-1}*J^T
        l_inv_j_t = solve_triangular(
            l_matrix,
            np.transpose(j_matrix),
            lower=True,
        )

        # the final matrix, C(L-1Jt)t for svd or (L-1Jt)-1CtC(L-1Jt)t for PCA
        final_matrix = (
            X.coefficients @ np.transpose(l_inv_j_t)
        )

        # initialize the pca module provided by scikit-learn
        pca = PCA(
            n_components=self.n_components,
            svd_solver='randomized',
            random_state=1,
        )
        pca.fit(final_matrix)

        # we choose solve to obtain the component coefficients for the
        # same reason: it is faster and more efficient
        component_coefficients = solve_triangular(
            np.transpose(l_matrix),
            np.transpose(pca.components_),
            lower=False,
        )

        self.explained_variance_ratio_ = pca.explained_variance_ratio_
        self.explained_variance_ = pca.explained_variance_
        self.singular_values_ = pca.singular_values_
        self.components_ = X.copy(
            basis=components_basis,
            coefficients=component_coefficients.T,
            sample_names=(None,) * self.n_components,
        )

        return self

    def _transform_basis(
        self,
        X: FDataBasis,
        y: None = None,
    ) -> np.ndarray:
        """Compute the n_components first principal components score.

        Args:
            X: The functional data object to be analysed.
            y: Ignored.

        Returns:
            Principal component scores.

        """
        if X.basis != self._X_basis:
            raise ValueError(
                "The basis used in fit is different from "
                "the basis used in transform.",
            )

        # in this case it is the inner product of our data with the components
        return (
            X.coefficients @ self._j_matrix
            @ self.components_.coefficients.T
        )

    def _fit_grid(
        self,
        X: FDataGrid,
        y: None = None,
    ) -> FPCA:
        r"""
        Compute the n_components first principal components and saves them.

        The eigenvalues associated with these principal
        components are also saved. For more details about how it is implemented
        please view the referenced book, chapter 8.

        In summary, we are performing standard multivariate PCA over
        :math:`\mathbf{X} \mathbf{W}^{1/2}` where :math:`\mathbf{X}` is the
        data matrix and :math:`\mathbf{W}` is the weight matrix (this matrix
        defines the numerical integration). By default the weight matrix is
        obtained using the trapezoidal rule.

        Args:
            X: The functional data object to be analysed.
            y: Ignored.

        Returns:
            self.

        References:
            .. [RS05-8-4-1] Ramsay, J., Silverman, B. W. (2005). Discretizing
                the functions. In *Functional Data Analysis* (p. 161).
                Springer.

        """
        # check that the number of components is smaller than the sample size
        if self.n_components > X.n_samples:
            raise AttributeError(
                "The sample size must be bigger than the "
                "number of components",
            )

        # check that we do not exceed limits for n_components as it should
        # be smaller than the number of attributes of the funcional data object
        if self.n_components > X.data_matrix.shape[1]:
            raise AttributeError(
                "The number of components should be "
                "smaller than the number of discretization "
                "points of the functional data object.",
            )

        # data matrix initialization
        fd_data = X.data_matrix.reshape(X.data_matrix.shape[:-1])

        # get the number of samples and the number of points of descretization
        n_samples, n_points_discretization = fd_data.shape

        # necessary for inverse_transform
        self.n_samples_ = n_samples

        # if centering is True then subtract the mean function to each function
        # in FDataBasis
        X = self._center_if_necessary(X)

        # establish weights for each point of discretization
        if not self.weights:
            # grid_points is a list with one array in the 1D case
            # in trapezoidal rule, suppose \deltax_k = x_k - x_{k-1}, the
            # weight vector is as follows: [\deltax_1/2, \deltax_1/2 +
            # \deltax_2/2, \deltax_2/2 + \deltax_3/2, ... , \deltax_n/2]
            identity = np.eye(len(X.grid_points[0]))
            self.weights = scipy.integrate.simps(identity, X.grid_points[0])
        elif callable(self.weights):
            self.weights = self.weights(X.grid_points[0])
            # if its a FDataGrid then we need to reduce the dimension to 1-D
            # array
            if isinstance(self.weights, FDataGrid):
                self.weights = np.squeeze(self.weights.data_matrix)

        weights_matrix = np.diag(self.weights)

        basis = FDataGrid(
            data_matrix=np.identity(n_points_discretization),
            grid_points=X.grid_points,
        )

        regularization_matrix = compute_penalty_matrix(
            basis_iterable=(basis,),
            regularization_parameter=1,
            regularization=self.regularization,
        )

        basis_matrix = basis.data_matrix[..., 0]
        if regularization_matrix is not None:
            basis_matrix += regularization_matrix

        fd_data = np.linalg.solve(
            basis_matrix.T,
            fd_data.T,
        ).T

        # see docstring for more information
        final_matrix = fd_data @ np.sqrt(weights_matrix)

        pca = PCA(
            n_components=self.n_components,
            svd_solver='randomized',
            random_state=1,
        )
        pca.fit(final_matrix)
        self.components_ = X.copy(
            data_matrix=np.transpose(
                np.linalg.solve(
                    np.sqrt(weights_matrix),
                    np.transpose(pca.components_),
                ),
            ),
            sample_names=(None,) * self.n_components,
        )

        self.explained_variance_ratio_ = pca.explained_variance_ratio_
        self.explained_variance_ = pca.explained_variance_
        self.singular_values_ = pca.singular_values_

        return self

    def _transform_grid(
        self,
        X: FDataGrid,
        y: None = None,
    ) -> np.ndarray:
        """
        Compute the ``n_components`` first principal components score.

        Args:
            X: The functional data object to be analysed.
            y: Ignored.

        Returns:
            Principal component scores.

        """
        # in this case its the coefficient matrix multiplied by the principal
        # components as column vectors

        return (
            X.data_matrix.reshape(X.data_matrix.shape[:-1])
            * self.weights
            @ np.transpose(
                self.components_.data_matrix.reshape(
                    self.components_.data_matrix.shape[:-1],
                ),
            )
        )

    def fit(
        self,
        X: FData,
        y: None = None,
    ) -> FPCA:
        """
        Compute the n_components first principal components and saves them.

        Args:
            X: The functional data object to be analysed.
            y: Ignored.

        Returns:
            self

        """
        if isinstance(X, FDataGrid):
            return self._fit_grid(X, y)
        elif isinstance(X, FDataBasis):
            return self._fit_basis(X, y)

        raise AttributeError("X must be either FDataGrid or FDataBasis")

    def transform(
        self,
        X: FData,
        y: None = None,
    ) -> np.ndarray:
        """
        Compute the ``n_components`` first principal components scores.

        Args:
            X: The functional data object to be analysed.
            y: Only present because of fit function convention

        Returns:
            Principal component scores.

        """
        X = self._center_if_necessary(X, learn_mean=False)

        if isinstance(X, FDataGrid):
            return self._transform_grid(X, y)
        elif isinstance(X, FDataBasis):
            return self._transform_basis(X, y)

        raise AttributeError("X must be either FDataGrid or FDataBasis")

    def fit_transform(
        self,
        X: FData,
        y: None = None,
    ) -> np.ndarray:
        """
        Compute the n_components first principal components and their scores.

        Args:
            X: The functional data object to be analysed.
            y: Ignored

        Returns:
            Principal component scores.

        """
        return self.fit(X, y).transform(X, y)

    def inverse_transform(
        self,
        pc_scores: np.ndarray,
    ) -> FData:
        """
        Compute the recovery from the fitted principal components scores.

        In other words,
        it maps ``pc_scores``, from the fitted functional PCs' space,
        back to the input functional space.
        ``pc_scores`` might be an array returned by ``transform`` method.

        Args:
            pc_scores: ndarray (n_samples, n_components).

        Returns:
            A FData object.

        """
        # check the instance is fitted.

        # input format check:
        if isinstance(pc_scores, np.ndarray):
            if pc_scores.ndim == 1:
                pc_scores = pc_scores[np.newaxis, :]

            if pc_scores.shape[1] != self.n_components:
                raise AttributeError(
                    "pc_scores must be a numpy array "
                    "with n_samples rows and n_components columns.",
                )
        else:
            raise AttributeError("pc_scores is not a numpy array.")

        # inverse_transform is slightly different whether
        # .fit was applied to FDataGrid or FDataBasis object
        # Does not work (boundary problem in x_hat and bias reconstruction)
        if isinstance(self.components_, FDataGrid):

            additional_args = {
                "data_matrix": np.einsum(
                    'nc,c...->n...',
                    pc_scores,
                    self.components_.data_matrix,
                ),
            }

        elif isinstance(self.components_, FDataBasis):

            additional_args = {
                "coefficients": pc_scores @ self.components_.coefficients,
            }

        return self.mean_.copy(
            **additional_args,
            sample_names=(None,) * len(pc_scores),
        ) + self.mean_<|MERGE_RESOLUTION|>--- conflicted
+++ resolved
@@ -10,16 +10,9 @@
 from sklearn.base import BaseEstimator, TransformerMixin
 from sklearn.decomposition import PCA
 
-<<<<<<< HEAD
-from ....misc.regularization import (
-    TikhonovRegularization,
-    compute_penalty_matrix,
-)
-=======
 from ....misc import inner_product_matrix
 from ....misc.metrics import l2_norm
 from ....misc.regularization import L2Regularization, compute_penalty_matrix
->>>>>>> b8fd7a84
 from ....representation import FData
 from ....representation._typing import ArrayLike
 from ....representation.basis import Basis, FDataBasis
