--- conflicted
+++ resolved
@@ -260,11 +260,7 @@
     try:
         warping_points = fd.sample_points
     except AttributeError:
-<<<<<<< HEAD
         warping_points = [numpy.linspace(*domain, constants.N_POINTS_COARSE_MESH)
-=======
-        warping_points = [np.linspace(*domain, 201)
->>>>>>> 054690ae
                           for domain in fd.domain_range]
 
     return warping.to_grid(warping_points)
