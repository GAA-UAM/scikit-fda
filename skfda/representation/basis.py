"""Module for functional data manipulation in a basis system.

Defines functional data object in a basis function system representation and
the corresponding basis classes.

"""
import copy
from abc import ABC, abstractmethod

import numpy as np
import scipy.integrate
import scipy.interpolate
import scipy.linalg
from numpy import polyder, polyint, polymul, polyval
from scipy.interpolate import PPoly
from scipy.interpolate import BSpline as SciBSpline
from scipy.special import binom

from . import grid
from . import FData
from .._utils import _list_of_arrays

__author__ = "Miguel Carbajo Berrocal"
__email__ = "miguel.carbajo@estudiante.uam.es"

MIN_EVAL_SAMPLES = 201


# aux functions
def _polypow(p, n=2):
    if n > 2:
        return polymul(p, _polypow(p, n - 1))
    if n == 2:
        return polymul(p, p)
    elif n == 1:
        return p
    elif n == 0:
        return [1]
    else:
        raise ValueError("n must be greater than 0.")


def _check_domain(domain_range):
    for domain in domain_range:
        if len(domain) != 2 or domain[0] >= domain[1]:
            raise ValueError(f"The interval {domain} is not well-defined.")


def _same_domain(one_domain_range, other_domain_range):
    return np.array_equal(one_domain_range, other_domain_range)


class Basis(ABC):
    """Defines the structure of a basis function system.

    Attributes:
        domain_range (tuple): a tuple of length 2 containing the initial and
            end values of the interval over which the basis can be evaluated.
        nbasis (int): number of functions in the basis.

    """

    def __init__(self, domain_range=(0, 1), nbasis=1):
        """Basis constructor.

        Args:
            domain_range (tuple or list of tuples, optional): Definition of the
                interval where the basis defines a space. Defaults to (0,1).
            nbasis: Number of functions that form the basis. Defaults to 1.
        """

        # TODO: Allow multiple dimensions
        domain_range = _list_of_arrays(domain_range)

        # Some checks
        _check_domain(domain_range)

        if nbasis < 1:
            raise ValueError("The number of basis has to be strictly "
                             "possitive.")

        self.domain_range = domain_range
        self.nbasis = nbasis
        self._drop_index_lst = []

        super().__init__()

    @abstractmethod
    def _compute_matrix(self, eval_points, derivative=0):
        """Compute the basis or its derivatives given a list of values.

        Args:
            eval_points (array_like): List of points where the basis is
                evaluated.
            derivative (int, optional): Order of the derivative. Defaults to 0.

        Returns:
            (:obj:`numpy.darray`): Matrix whose rows are the values of the each
            basis function or its derivatives at the values specified in
            eval_points.

        """
        pass

    @abstractmethod
    def _ndegenerated(self, penalty_degree):
        """Return number of 0 or nearly 0 eigenvalues of the penalty matrix.

        Args:
            penalty_degree (int): Degree of the derivative used in the
                calculation of the penalty matrix.

        Returns:
             int: number of close to 0 eigenvalues.

        """
        pass

    @abstractmethod
    def _derivative(self, coefs, order=1):
        pass

    def evaluate(self, eval_points, derivative=0):
        """Evaluate Basis objects and its derivatives.

        Evaluates the basis function system or its derivatives at a list of
        given values.

        Args:
            eval_points (array_like): List of points where the basis is
                evaluated.
            derivative (int, optional): Order of the derivative. Defaults to 0.

        Returns:
            (numpy.darray): Matrix whose rows are the values of the each
            basis function or its derivatives at the values specified in
            eval_points.

        """
        eval_points = np.asarray(eval_points)
        if np.any(np.isnan(eval_points)):
            raise ValueError("The list of points where the function is "
                             "evaluated can not contain nan values.")

        return self._compute_matrix(eval_points, derivative)

    def plot(self, chart=None, *, derivative=0, **kwargs):
        """Plot the basis object or its derivatives.

        Args:
            chart (figure object, axe or list of axes, optional): figure over
                with the graphs are plotted or axis over where the graphs are
                    plotted.
            derivative (int or tuple, optional): Order of derivative to be
                plotted. Defaults 0.
            **kwargs: keyword arguments to be passed to the fdata.plot function.

        Returns:
            fig (figure object): figure object in which the graphs are plotted.
            ax (axes object): axes in which the graphs are plotted.

        """
        self.to_basis().plot(chart=chart, derivative=derivative, **kwargs)

    def _evaluate_single_basis_coefficients(self, coefficients, basis_index, x,
                                            cache):
        """Evaluate a differential operator over one of the basis.

        Computes the result of evaluating a the result of applying a
        differential operator over one of the basis functions. It also admits a
        "cache" dictionary to store the results for the other basis not
        returned because they are evaluated by the function and may be needed
        later.

        Args:
            coefficients (list): List of coefficients representing a
                differential operator. An iterable indicating
                coefficients of derivatives (which can be functions). For
                instance the tuple (1, 0, numpy.sin) means :math:`1
                + sin(x)D^{2}`.
            basis_index (int): index in self.basis of the basis that is
                evaluated.
            x (number): Point of evaluation.
            cache (dict): Dictionary with the values of previous evaluation
                for all the basis function and where the results of the
                evalaution are stored. This is done because later evaluation
                of the same differential operator and same x may be needed
                for other of the basis functions.

        """
        if x not in cache:
            res = np.zeros(self.nbasis)
            for i, k in enumerate(coefficients):
                if callable(k):
                    res += k(x) * self._compute_matrix([x], i)[:, 0]
                else:
                    res += k * self._compute_matrix([x], i)[:, 0]
            cache[x] = res
        return cache[x][basis_index]

    def _numerical_penalty(self, coefficients):
        """Return a penalty matrix using a numerical approach.

        See :func:`~basis.Basis.penalty`.

        Args:
            coefficients (list): List of coefficients representing a
                differential operator. An iterable indicating
                coefficients of derivatives (which can be functions). For
                instance the tuple (1, 0, numpy.sin) means :math:`1
                + sin(x)D^{2}`.
        """

        # Range of first dimension
        domain_range = self.domain_range[0]
        penalty_matrix = np.zeros((self.nbasis, self.nbasis))
        cache = {}
        for i in range(self.nbasis):
            penalty_matrix[i, i] = scipy.integrate.quad(
                lambda x: (self._evaluate_single_basis_coefficients(
                    coefficients, i, x, cache) ** 2),
                domain_range[0], domain_range[1]
            )[0]
            for j in range(i + 1, self.nbasis):
                penalty_matrix[i, j] = scipy.integrate.quad(
                    lambda x: (self._evaluate_single_basis_coefficients(
                        coefficients, i, x, cache)
                               * self._evaluate_single_basis_coefficients(
                                coefficients, j, x, cache)),
                    domain_range[0], domain_range[1]
                )[0]
                penalty_matrix[j, i] = penalty_matrix[i, j]
        return penalty_matrix

    @abstractmethod
    def penalty(self, derivative_degree=None, coefficients=None):
        r"""Return a penalty matrix given a differential operator.

        The differential operator can be either a derivative of a certain
        degree or a more complex operator.

        The penalty matrix is defined as [RS05-5-6-2]_:

        .. math::
            R_{ij} = \int L\phi_i(s) L\phi_j(s) ds

        where :math:`\phi_i(s)` for :math:`i=1, 2, ..., n` are the basis
        functions and :math:`L` is a differential operator.

        Args:
            derivative_degree (int): Integer indicating the order of the
                derivative or . For instance 2 means that the differential
                operator is :math:`f''(x)`.
            coefficients (list): List of coefficients representing a
                differential operator. An iterable indicating
                coefficients of derivatives (which can be functions). For
                instance the tuple (1, 0, numpy.sin) means :math:`1
                + sin(x)D^{2}`. Only used if derivative degree is None.

        Returns:
            numpy.array: Penalty matrix.

        References:
            .. [RS05-5-6-2] Ramsay, J., Silverman, B. W. (2005). Specifying the
               roughness penalty. In *Functional Data Analysis* (pp. 106-107).
               Springer.

        """
        pass

    @abstractmethod
    def basis_of_product(self, other):
        pass

    @abstractmethod
    def rbasis_of_product(self, other):
        pass

    @staticmethod
    def default_basis_of_product(one, other):
        """Default multiplication for a pair of basis"""
        if not _same_domain(one.domain_range, other.domain_range):
            raise ValueError("Ranges are not equal.")

        norder = min(8, one.nbasis + other.nbasis)
        nbasis = max(one.nbasis + other.nbasis, norder + 1)
        return BSpline(one.domain_range, nbasis, norder)

    def rescale(self, domain_range=None):
        r"""Return a copy of the basis with a new domain range, with the
            corresponding values rescaled to the new bounds.

            Args:
                domain_range (tuple, optional): Definition of the interval where
                    the basis defines a space. Defaults uses the same as the
                    original basis.
        """

        if domain_range is None:
            domain_range = self.domain_range

        return type(self)(domain_range, self.nbasis)

    def same_domain(self, other):
        r"""Returns if two basis are defined on the same domain range.

            Args:
                other (Basis): Basis to check the domain range definition
        """
        return _same_domain(self.domain_range, other.domain_range)

    def copy(self):
        """Basis copy"""
        return copy.deepcopy(self)

    def to_basis(self):
        return FDataBasis(self.copy(), np.identity(self.nbasis))

    def _list_to_R(self, knots):
        retstring = "c("
        for i in range(0, len(knots)):
            retstring = retstring + str(knots[i]) + ", "
        return retstring[0:len(retstring) - 2] + ")"

    def _to_R(self):
        raise NotImplementedError

    def inner_product(self, other):
        return np.transpose(other.inner_product(self.to_basis()))

    def _add_same_basis(self, coefs1, coefs2):
        return self.copy(), coefs1 + coefs2

    def _add_constant(self, coefs, constant):
        coefs = coefs.copy()
        constant = np.array(constant)
        coefs[:, 0] = coefs[:, 0] + constant

        return self.copy(), coefs

    def _sub_same_basis(self, coefs1, coefs2):
        return self.copy(), coefs1 - coefs2

    def _sub_constant(self, coefs, other):
        coefs = coefs.copy()
        other = np.array(other)
        coefs[:, 0] = coefs[:, 0] - other

        return self.copy(), coefs

    def _mul_constant(self, coefs, other):
        coefs = coefs.copy()
        other = np.atleast_2d(other).reshape(-1, 1)
        coefs = coefs * other

        return self.copy(), coefs

    def __repr__(self):
        """Representation of a Basis object."""
        return (f"{self.__class__.__name__}(domain_range={self.domain_range}, "
                f"nbasis={self.nbasis})")

    def __eq__(self, other):
        """Equality of Basis"""
        return (type(self) == type(other)
                and _same_domain(self.domain_range, other.domain_range)
                and self.nbasis == other.nbasis)


class Constant(Basis):
    """Constant basis.

    Basis for constant functions

    Attributes:
        domain_range (tuple): a tuple of length 2 containing the initial and
            end values of the interval over which the basis can be evaluated.

    Examples:
        Defines a contant base over the interval :math:`[0, 5]` consisting
        on the constant function 1 on :math:`[0, 5]`.

        >>> bs_cons = Constant((0,5))

    """

    def __init__(self, domain_range=(0, 1)):
        """Constant basis constructor.

        Args:
            domain_range (tuple): Tuple defining the domain over which the
            function is defined.

        """
        super().__init__(domain_range, 1)

    def _ndegenerated(self, penalty_degree):
        """Return number of 0 or nearly 0 eigenvalues of the penalty matrix.

        Args:
            penalty_degree (int): Degree of the derivative used in the
                calculation of the penalty matrix.

        Returns:
             int: number of close to 0 eigenvalues.

        """
        return penalty_degree

    def _derivative(self, coefs, order=1):
        return (self.copy(), coefs.copy() if order == 0
                else self.copy(), np.zeros(coefs.shape))

    def _compute_matrix(self, eval_points, derivative=0):
        """Compute the basis or its derivatives given a list of values.

        For each of the basis computes its value for each of the points in
        the list passed as argument to the method.

        Args:
            eval_points (array_like): List of points where the basis is
                evaluated.
            derivative (int, optional): Order of the derivative. Defaults to 0.

        Returns:
            (:obj:`numpy.darray`): Matrix whose rows are the values of the each
            basis function or its derivatives at the values specified in
            eval_points.

        """
        return np.ones((1, len(eval_points))) if derivative == 0 else np.zeros((1, len(eval_points)))

    def penalty(self, derivative_degree=None, coefficients=None):
        r"""Return a penalty matrix given a differential operator.

        The differential operator can be either a derivative of a certain
        degree or a more complex operator.

        The penalty matrix is defined as [RS05-5-6-2]_:

        .. math::
            R_{ij} = \int L\phi_i(s) L\phi_j(s) ds

        where :math:`\phi_i(s)` for :math:`i=1, 2, ..., n` are the basis
        functions and :math:`L` is a differential operator.

        Args:
            derivative_degree (int): Integer indicating the order of the
                derivative or . For instance 2 means that the differential
                operator is :math:`f''(x)`.
            coefficients (list): List of coefficients representing a
                differential operator. An iterable indicating
                coefficients of derivatives (which can be functions). For
                instance the tuple (1, 0, numpy.sin) means :math:`1
                + sin(x)D^{2}`. Only used if derivative degree is None.


        Returns:
            numpy.array: Penalty matrix.

        Examples:
            >>> Constant((0,5)).penalty(0)
            array([[5]])
            >>> Constant().penalty(1)
            array([[ 0.]])

        References:
            .. [RS05-5-6-2] Ramsay, J., Silverman, B. W. (2005). Specifying the
                roughness penalty. In *Functional Data Analysis* (pp. 106-107).
                Springer.

        """
        if derivative_degree is None:
            return self._numerical_penalty(coefficients)

        return (np.full((1, 1), (self.domain_range[0][1] - self.domain_range[0][0]))
                if derivative_degree == 0 else np.zeros((1, 1)))

    def basis_of_product(self, other):
        """Multiplication of a Constant Basis with other Basis"""
        if not _same_domain(self.domain_range, other.domain_range):
            raise ValueError("Ranges are not equal.")

        return other.copy()

    def rbasis_of_product(self, other):
        """Multiplication of a Constant Basis with other Basis"""
        return other.copy()

    def _to_R(self):
        drange = self.domain_range[0]
        return "create.constant.basis(rangeval = c(" + str(drange[0]) + "," +\
               str(drange[1]) + "))"


class Monomial(Basis):
    """Monomial basis.

    Basis formed by powers of the argument :math:`t`:

    .. math::
        1, t, t^2, t^3...

    Attributes:
        domain_range (tuple): a tuple of length 2 containing the initial and
            end values of the interval over which the basis can be evaluated.
        nbasis (int): number of functions in the basis.

    Examples:
        Defines a monomial base over the interval :math:`[0, 5]` consisting
        on the first 3 powers of :math:`t`: :math:`1, t, t^2`.

        >>> bs_mon = Monomial((0,5), nbasis=3)

        And evaluates all the functions in the basis in a list of descrete
        values.

        >>> bs_mon.evaluate([0, 1, 2])
        array([[ 1.,  1.,  1.],
               [ 0.,  1.,  2.],
               [ 0.,  1.,  4.]])

        And also evaluates its derivatives

        >>> bs_mon.evaluate([0, 1, 2], derivative=1)
        array([[ 0.,  0.,  0.],
               [ 1.,  1.,  1.],
               [ 0.,  2.,  4.]])
        >>> bs_mon.evaluate([0, 1, 2], derivative=2)
        array([[ 0.,  0.,  0.],
               [ 0.,  0.,  0.],
               [ 2.,  2.,  2.]])

    """

    def _ndegenerated(self, penalty_degree):
        """Return number of 0 or nearly 0 eigenvalues of the penalty matrix.

        Args:
            penalty_degree (int): Degree of the derivative used in the
                calculation of the penalty matrix.

        Returns:
             int: number of close to 0 eigenvalues.

        """
        return penalty_degree

    def _compute_matrix(self, eval_points, derivative=0):
        """Compute the basis or its derivatives given a list of values.

        For each of the basis computes its value for each of the points in
        the list passed as argument to the method.

        Args:
            eval_points (array_like): List of points where the basis is
                evaluated.
            derivative (int, optional): Order of the derivative. Defaults to 0.

        Returns:
            (:obj:`numpy.darray`): Matrix whose rows are the values of the each
            basis function or its derivatives at the values specified in
            eval_points.

        """
        # Initialise empty matrix
        mat = np.zeros((self.nbasis, len(eval_points)))

        # For each basis computes its value for each evaluation
        if derivative == 0:
            for i in range(self.nbasis):
                mat[i] = eval_points ** i
        else:
            for i in range(self.nbasis):
                if derivative <= i:
                    factor = i
                    for j in range(2, derivative + 1):
                        factor *= (i - j + 1)
                    mat[i] = factor * eval_points ** (i - derivative)

        return mat

    def _derivative(self, coefs, order=1):
        return (Monomial(self.domain_range, self.nbasis - order),
                np.array([np.polyder(x[::-1], order)[::-1]
                             for x in coefs]))

    def penalty(self, derivative_degree=None, coefficients=None):
        r"""Return a penalty matrix given a differential operator.

        The differential operator can be either a derivative of a certain
        degree or a more complex operator.

        The penalty matrix is defined as [RS05-5-6-2]_:

        .. math::
            R_{ij} = \int L\phi_i(s) L\phi_j(s) ds

        where :math:`\phi_i(s)` for :math:`i=1, 2, ..., n` are the basis
        functions and :math:`L` is a differential operator.

        Args:
            derivative_degree (int): Integer indicating the order of the
                derivative or . For instance 2 means that the differential
                operator is :math:`f''(x)`.
            coefficients (list): List of coefficients representing a
                differential operator. An iterable indicating
                coefficients of derivatives (which can be functions). For
                instance the tuple (1, 0, numpy.sin) means :math:`1
                + sin(x)D^{2}`. Only used if derivative degree is None.


        Returns:
            numpy.array: Penalty matrix.

        Examples:
            >>> Monomial(nbasis=4).penalty(2)
            array([[ 0.,  0.,  0.,  0.],
                   [ 0.,  0.,  0.,  0.],
                   [ 0.,  0.,  4.,  6.],
                   [ 0.,  0.,  6., 12.]])

        References:
            .. [RS05-5-6-2] Ramsay, J., Silverman, B. W. (2005). Specifying the
                roughness penalty. In *Functional Data Analysis* (pp. 106-107).
                Springer.

        """

        if derivative_degree is None:
            return self._numerical_penalty(coefficients)

        integration_domain = self.domain_range[0]

        # initialize penalty matrix as all zeros
        penalty_matrix = np.zeros((self.nbasis, self.nbasis))
        # iterate over the cartesion product of the basis system with itself
        for ibasis in range(self.nbasis):
            # notice that the index ibasis it is also the exponent of the
            # monomial
            # ifac is the factor resulting of deriving the monomial as many
            # times as indicates de differential operator
            if derivative_degree > 0:
                ifac = ibasis
                for k in range(2, derivative_degree + 1):
                    ifac *= ibasis - k + 1
            else:
                ifac = 1

            for jbasis in range(self.nbasis):
                # notice that the index jbasis it is also the exponent of the
                # monomial
                # jfac is the factor resulting of deriving the monomial as
                # many times as indicates de differential operator
                if derivative_degree > 0:
                    jfac = jbasis
                    for k in range(2, derivative_degree + 1):
                        jfac *= jbasis - k + 1
                else:
                    jfac = 1

                # if any of the two monomial has lower degree than the order of
                # the derivative indicated by the differential operator that
                # factor equals 0, so no calculation are needed
                if (ibasis >= derivative_degree
                        and jbasis >= derivative_degree):
                    # Calculates exactly the result of the integral
                    # Exponent after applying the differential operator and
                    # integrating
                    ipow = ibasis + jbasis - 2 * derivative_degree + 1
                    # coefficient after integrating
                    penalty_matrix[ibasis, jbasis] = (
                            (integration_domain[1] ** ipow
                             - integration_domain[0] ** ipow)
                            * ifac * jfac / ipow)
                    penalty_matrix[jbasis, ibasis] = penalty_matrix[ibasis,
                                                                    jbasis]

        return penalty_matrix

    def basis_of_product(self, other):
        """Multiplication of a Monomial Basis with other Basis"""
        if not _same_domain(self.domain_range, other.domain_range):
            raise ValueError("Ranges are not equal.")

        if isinstance(other, Monomial):
            return Monomial(self.domain_range, self.nbasis + other.nbasis)

        return other.rbasis_of_product(self)

    def rbasis_of_product(self, other):
        """Multiplication of a Monomial Basis with other Basis"""
        return Basis.default_basis_of_product(self, other)

    def _to_R(self):
        drange = self.domain_range[0]
        return "create.monomial.basis(rangeval = c(" + str(drange[0]) + "," +\
               str(drange[1]) + "), nbasis = " + str(self.nbasis) + ")"


class BSpline(Basis):
    r"""BSpline basis.

    BSpline basis elements are defined recursively as:

    .. math::
        B_{i, 1}(x) = 1 \quad \text{if } t_i \le x < t_{i+1},
        \quad 0 \text{ otherwise}

    .. math::
        B_{i, k}(x) = \frac{x - t_i}{t_{i+k} - t_i} B_{i, k-1}(x)
        + \frac{t_{i+k+1} - x}{t_{i+k+1} - t_{i+1}} B_{i+1, k-1}(x)

    Where k indicates the order of the spline.

    Implementation details: In order to allow a discontinuous behaviour at
    the boundaries of the domain it is necessary to placing m knots at the
    boundaries [RS05]_. This is automatically done so that the user only has to
    specify a single knot at the boundaries.

    Attributes:
        domain_range (tuple): A tuple of length 2 containing the initial and
            end values of the interval over which the basis can be evaluated.
        nbasis (int): Number of functions in the basis.
        order (int): Order of the splines. One greather than their degree.
        knots (list): List of knots of the spline functions.

    Examples:
        Constructs specifying number of basis and order.

        >>> bss = BSpline(nbasis=8, order=4)

        If no order is specified defaults to 4 because cubic splines are
        the most used. So the previous example is the same as:

        >>> bss = BSpline(nbasis=8)

        It is also possible to create a BSpline basis specifying the knots.

        >>> bss = BSpline(knots=[0, 0.2, 0.4, 0.6, 0.8, 1])

        Once we create a basis we can evaluate each of its functions at a
        set of points.

        >>> bss = BSpline(nbasis=3, order=3)
        >>> bss.evaluate([0, 0.5, 1])
        array([[ 1.  ,  0.25,  0.  ],
               [ 0.  ,  0.5 ,  0.  ],
               [ 0.  ,  0.25,  1.  ]])

        And evaluates first derivative

        >>> bss.evaluate([0, 0.5, 1], derivative=1)
        array([[-2., -1.,  0.],
               [ 2.,  0., -2.],
               [ 0.,  1.,  2.]])

    References:
        .. [RS05] Ramsay, J., Silverman, B. W. (2005). *Functional Data
            Analysis*. Springer. 50-51.

    """

    def __init__(self, domain_range=None, nbasis=None, order=4, knots=None):
        """Bspline basis constructor.

        Args:
            domain_range (tuple, optional): Definition of the interval where
                the basis defines a space. Defaults to (0,1) if knots are not
                specified. If knots are specified defaults to the first and
                last element of the knots.
            nbasis (int, optional): Number of splines that form the basis.
            order (int, optional): Order of the splines. One greater that
                their degree. Defaults to 4 which mean cubic splines.
            knots (array_like): List of knots of the splines. If domain_range
                is specified the first and last elements of the knots have to
                match with it.

        """

        if domain_range is not None:
            domain_range = _list_of_arrays(domain_range)

            if len(domain_range) != 1:
                raise ValueError("Domain range should be unidimensional.")

            domain_range = domain_range[0]

        # Knots default to equally space points in the domain_range
        if knots is None:
            if nbasis is None:
                raise ValueError("Must provide either a list of knots or the"
                                 "number of basis.")
            if domain_range is None:
                domain_range = (0, 1)
            knots = list(np.linspace(*domain_range, nbasis - order + 2))
        else:
            knots = list(knots)
            knots.sort()
            if domain_range is None:
                domain_range = (knots[0], knots[-1])

        # nbasis default to number of knots + order of the splines - 2
        if nbasis is None:
            nbasis = len(knots) + order - 2
            if domain_range is None:
                domain_range = (knots[0], knots[-1])

        if (nbasis - order + 2) < 2:
            raise ValueError(f"The number of basis ({nbasis}) minus the order "
                             f"of the bspline ({order}) should be greater than "
                             f"3.")

        if domain_range[0] != knots[0] or domain_range[1] != knots[-1]:
            raise ValueError("The ends of the knots must be the same as "
                             "the domain_range.")

        # Checks
        if nbasis != order + len(knots) - 2:
            raise ValueError("The number of basis has to equal the order "
                             "plus the number of knots minus 2.")

        self.order = order
        self.knots = list(knots)
        super().__init__(domain_range, nbasis)

    def _ndegenerated(self, penalty_degree):
        """Return number of 0 or nearly to 0 eigenvalues of the penalty matrix.

        Args:
            penalty_degree (int): Degree of the derivative used in the
                calculation of the penalty matrix.

        Returns:
             int: number of close to 0 eigenvalues.

        """
        return penalty_degree

    def _compute_matrix(self, eval_points, derivative=0):
        """Compute the basis or its derivatives given a list of values.

        It uses the scipy implementation of BSplines to compute the values
        for each element of the basis.

        Args:
            eval_points (array_like): List of points where the basis system is
                evaluated.
            derivative (int, optional): Order of the derivative. Defaults to 0.

        Returns:
            (:obj:`numpy.darray`): Matrix whose rows are the values of the each
            basis function or its derivatives at the values specified in
            eval_points.

        Implementation details: In order to allow a discontinuous behaviour at
        the boundaries of the domain it is necessary to placing m knots at the
        boundaries [RS05]_. This is automatically done so that the user only
        has to specify a single knot at the boundaries.

        References:
            .. [RS05] Ramsay, J., Silverman, B. W. (2005). *Functional Data
                Analysis*. Springer. 50-51.

        """
        # Places m knots at the boundaries
        knots = np.array([self.knots[0]] * (self.order - 1) + self.knots
                            + [self.knots[-1]] * (self.order - 1))
        # c is used the select which spline the function splev below computes
        c = np.zeros(len(knots))

        # Initialise empty matrix
        mat = np.empty((self.nbasis, len(eval_points)))

        # For each basis computes its value for each evaluation point
        for i in range(self.nbasis):
            # write a 1 in c in the position of the spline calculated in each
            # iteration
            c[i] = 1
            # compute the spline
            mat[i] = scipy.interpolate.splev(eval_points, (knots, c,
                                                           self.order - 1),
                                             der=derivative)
            c[i] = 0

        return mat

    def _derivative(self, coefs, order=1):
        deriv_splines = [self._to_scipy_BSpline(coefs[i]).derivative(order)
                         for i in range(coefs.shape[0])]

        deriv_coefs = [BSpline._from_scipy_BSpline(spline)[1]
                       for spline in deriv_splines]

        deriv_basis = BSpline._from_scipy_BSpline(deriv_splines[0])[0]

        return deriv_basis, np.array(deriv_coefs)[:, 0:deriv_basis.nbasis]

    def penalty(self, derivative_degree=None, coefficients=None):
        r"""Return a penalty matrix given a differential operator.

        The differential operator can be either a derivative of a certain
        degree or a more complex operator.

        The penalty matrix is defined as [RS05-5-6-2]_:

        .. math::
            R_{ij} = \int L\phi_i(s) L\phi_j(s) ds

        where :math:`\phi_i(s)` for :math:`i=1, 2, ..., n` are the basis
        functions and :math:`L` is a differential operator.

        Args:
            derivative_degree (int): Integer indicating the order of the
                derivative or . For instance 2 means that the differential
                operator is :math:`f''(x)`.
            coefficients (list): List of coefficients representing a
                differential operator. An iterable indicating
                coefficients of derivatives (which can be functions). For
                instance the tuple (1, 0, numpy.sin) means :math:`1
                + sin(x)D^{2}`. Only used if derivative degree is None.

        Returns:
            numpy.array: Penalty matrix.

        References:
            .. [RS05-5-6-2] Ramsay, J., Silverman, B. W. (2005). Specifying the
                roughness penalty. In *Functional Data Analysis* (pp. 106-107).
                Springer.

        """
        if derivative_degree is not None:
            if derivative_degree >= self.order:
                raise ValueError(f"Penalty matrix cannot be evaluated for "
                                 f"derivative of order {derivative_degree} for "
                                 f"B-splines of order {self.order}")
            if derivative_degree == self.order - 1:
                # The derivative of the bsplines are constant in the intervals
                # defined between knots
                knots = np.array(self.knots)
                mid_inter = (knots[1:] + knots[:-1]) / 2
                constants = self.evaluate(mid_inter,
                                          derivative=derivative_degree).T
                knots_intervals = np.diff(self.knots)
                # Integration of product of constants
                return constants.T @ np.diag(knots_intervals) @ constants

            if np.all(np.diff(self.knots) != 0):
                # Compute exactly using the piecewise polynomial
                # representation of splines

                # Places m knots at the boundaries
                knots = np.array(
                    [self.knots[0]] * (self.order - 1) + self.knots
                    + [self.knots[-1]] * (self.order - 1))
                # c is used the select which spline the function
                # PPoly.from_spline below computes
                c = np.zeros(len(knots))

                # Initialise empty list to store the piecewise polynomials
                ppoly_lst = []

                no_0_intervals = np.where(np.diff(knots) > 0)[0]

                # For each basis gets its piecewise polynomial representation
                for i in range(self.nbasis):
                    # write a 1 in c in the position of the spline
                    # transformed in each iteration
                    c[i] = 1
                    # gets the piecewise polynomial representation and gets
                    # only the positions for no zero length intervals
                    # This polynomial are defined relatively to the knots
                    # meaning that the column i corresponds to the ith knot.
                    # Let the ith not be a
                    # Then f(x) = pp(x - a)
                    pp = (PPoly.from_spline((knots, c, self.order - 1))
                              .c[:, no_0_intervals])
                    # We need the actual coefficients of f, not pp. So we
                    # just recursively calculate the new coefficients
                    coeffs = pp.copy()
                    for j in range(self.order - 1):
                        coeffs[j + 1:] += (
                                (binom(self.order - j - 1,
                                       range(1, self.order - j))
                                 * np.vstack([(-a) ** np.array(
                                            range(1, self.order - j)) for a in
                                                 self.knots[:-1]])
                                 ).T * pp[j])
                    ppoly_lst.append(coeffs)
                    c[i] = 0

                # Now for each pair of basis computes the inner product after
                # applying the linear differential operator
                penalty_matrix = np.zeros((self.nbasis, self.nbasis))
                for interval in range(len(no_0_intervals)):
                    for i in range(self.nbasis):
                        poly_i = np.trim_zeros(ppoly_lst[i][:,
                                                  interval], 'f')
                        if len(poly_i) <= derivative_degree:
                            # if the order of the polynomial is lesser or
                            # equal to the derivative the result of the
                            # integral will be 0
                            continue
                        # indefinite integral
                        integral = polyint(_polypow(polyder(
                            poly_i, derivative_degree), 2))
                        # definite integral
                        penalty_matrix[i, i] += np.diff(polyval(
                            integral, self.knots[interval: interval + 2]))[0]

                        for j in range(i + 1, self.nbasis):
                            poly_j = np.trim_zeros(ppoly_lst[j][:,
                                                      interval], 'f')
                            if len(poly_j) <= derivative_degree:
                                # if the order of the polynomial is lesser
                                # or equal to the derivative the result of
                                # the integral will be 0
                                continue
                                # indefinite integral
                            integral = polyint(
                                polymul(polyder(poly_i, derivative_degree),
                                        polyder(poly_j, derivative_degree)))
                            # definite integral
                            penalty_matrix[i, j] += np.diff(polyval(
                                integral, self.knots[interval: interval + 2])
                            )[0]
                            penalty_matrix[j, i] = penalty_matrix[i, j]
                return penalty_matrix
        else:
            # if the order of the derivative is greater or equal to the order
            # of the bspline minus 1
            if len(coefficients) >= self.order:
                raise ValueError(f"Penalty matrix cannot be evaluated for "
                                 f"derivative of order {len(coefficients) - 1} "
                                 f"for B-splines of order {self.order}")

        # compute using the inner product
        return self._numerical_penalty(coefficients)

    def rescale(self, domain_range=None):
        r"""Return a copy of the basis with a new domain range, with the
            corresponding values rescaled to the new bounds.
            The knots of the BSpline will be rescaled in the new interval.

            Args:
                domain_range (tuple, optional): Definition of the interval where
                    the basis defines a space. Defaults uses the same as the
                    original basis.
        """

        knots = np.array(self.knots, dtype=np.dtype('float'))

        if domain_range is not None:  # Rescales the knots
            knots -= knots[0]
            knots *= ((domain_range[1] - domain_range[0]
                       ) / (self.knots[-1] - self.knots[0]))
            knots += domain_range[0]

            # Fix possible round error
            knots[0] = domain_range[0]
            knots[-1] = domain_range[1]

        else:
            # TODO: Allow multiple dimensions
            domain_range = self.domain_range[0]

        return BSpline(domain_range, self.nbasis, self.order, knots)

    def __repr__(self):
        """Representation of a BSpline basis."""
        return (f"{self.__class__.__name__}(domain_range={self.domain_range}, "
                f"nbasis={self.nbasis}, order={self.order}, "
                f"knots={self.knots})")

    def __eq__(self, other):
        """Equality of Basis"""
        return (super().__eq__(other)
                and self.order == other.order
                and self.knots == other.knots)

    def basis_of_product(self, other):
        """Multiplication of two Bspline Basis"""
        if not _same_domain(self.domain_range, other.domain_range):
            raise ValueError("Ranges are not equal.")

        if isinstance(other, Constant):
            return other.rbasis_of_product(self)

        if isinstance(other, BSpline):
            uniqueknots = np.union1d(self.inknots, other.inknots)

            multunique = np.zeros(len(uniqueknots), dtype=np.int32)
            for i in range(len(uniqueknots)):
                mult1 = np.count_nonzero(self.inknots == uniqueknots[i])
                mult2 = np.count_nonzero(other.inknots == uniqueknots[i])
                multunique[i] = max(mult1, mult2)

            m2 = 0
            allknots = np.zeros(np.sum(multunique))
            for i in range(len(uniqueknots)):
                m1 = m2
                m2 = m2 + multunique[i]
                allknots[m1:m2] = uniqueknots[i]

            norder1 = self.nbasis - len(self.inknots)
            norder2 = other.nbasis - len(other.inknots)
            norder = min(norder1 + norder2 - 1, 20)

            allbreaks = [self.domain_range[0][0]] + np.ndarray.tolist(allknots) + [self.domain_range[0][1]]
            nbasis = len(allbreaks) + norder - 2
            return BSpline(self.domain_range, nbasis, norder, allbreaks)
        else:
            norder = min(self.nbasis - len(self.inknots) + 2, 8)
            nbasis = max(self.nbasis + other.nbasis, norder + 1)
            return BSpline(self.domain_range, nbasis, norder)

    def rbasis_of_product(self, other):
        """Multiplication of a Bspline Basis with other basis"""

        norder = min(self.nbasis - len(self.inknots) + 2, 8)
        nbasis = max(self.nbasis + other.nbasis, norder + 1)
        return BSpline(self.domain_range, nbasis, norder)

    def _to_R(self):
        drange = self.domain_range[0]
        return ("create.bspline.basis(rangeval = c(" + str(drange[0]) + "," +
                str(drange[1]) + "), nbasis = " + str(self.nbasis) +
                ", norder = " + str(self.order) + ", breaks = " +
                self._list_to_R(self.knots) + ")")

    def _to_scipy_BSpline(self, coefs):

        knots = np.concatenate((
            np.repeat(self.knots[0], self.order - 1),
            self.knots,
            np.repeat(self.knots[-1], self.order - 1)))

        return SciBSpline(knots, coefs, self.order - 1)

    @staticmethod
    def _from_scipy_BSpline(bspline):
        order = bspline.k
        knots = bspline.t[order: -order]
        coefs = bspline.c
        domain_range = [knots[0], knots[-1]]

        return BSpline(domain_range, order=order + 1, knots=knots), coefs

    @property
    def inknots(self):
        """Return number of basis."""
        return self.knots[1:len(self.knots) - 1]


class Fourier(Basis):
    r"""Fourier basis.

    Defines a functional basis for representing functions on a fourier
    series expansion of period :math:`T`. The number of basis is always odd.
    If instantiated with an even number of basis, they will be incremented
    automatically by one.

    .. math::
        \phi_0(t) = \frac{1}{\sqrt{2}}

    .. math::
        \phi_{2n -1}(t) = sin\left(\frac{2 \pi n}{T} t\right)

    .. math::
        \phi_{2n}(t) = cos\left(\frac{2 \pi n}{T} t\right)

    Actually this basis functions are not orthogonal but not orthonormal. To
    achieve this they are divided by its norm: :math:`\sqrt{\frac{T}{2}}`.

    Attributes:
        domain_range (tuple): A tuple of length 2 containing the initial and
            end values of the interval over which the basis can be evaluated.
        nbasis (int): Number of functions in the basis.
        period (int or float): Period (:math:`T`).

    Examples:
        Constructs specifying number of basis, definition interval and period.

        >>> fb = Fourier((0, np.pi), nbasis=3, period=1)
        >>> fb.evaluate([0, np.pi / 4, np.pi / 2, np.pi]).round(2)
        array([[ 1.  ,  1.  ,  1.  ,  1.  ],
               [ 0.  , -1.38, -0.61,  1.1 ],
               [ 1.41,  0.31, -1.28,  0.89]])

        And evaluate second derivative

        >>> fb.evaluate([0, np.pi / 4, np.pi / 2, np.pi],
        ...             derivative = 2).round(2)
        array([[  0.  ,   0.  ,   0.  ,   0.  ],
               [ -0.  ,  54.46,  24.02, -43.37],
               [-55.83, -12.32,  50.4 , -35.16]])



    """

    def __init__(self, domain_range=(0, 1), nbasis=3, period=None):
        """Construct a Fourier object.

        It forces the object to have an odd number of basis. If nbasis is
        even, it is incremented by one.

        Args:
            domain_range (tuple): Tuple defining the domain over which the
            function is defined.
            nbasis (int): Number of basis functions.
            period (int or float): Period of the trigonometric functions that
                define the basis.

        """

        domain_range = _list_of_arrays(domain_range)

        if len(domain_range) != 1:
            raise ValueError("Domain range should be unidimensional.")

        domain_range = domain_range[0]

        if period is None:
            period = domain_range[1] - domain_range[0]
        self.period = period
        # If number of basis is even, add 1
        nbasis += 1 - nbasis % 2
        super().__init__(domain_range, nbasis)

    def _compute_matrix(self, eval_points, derivative=0):
        """Compute the basis or its derivatives given a list of values.

        Args:
            eval_points (array_like): List of points where the basis is
                evaluated.
            derivative (int, optional): Order of the derivative. Defaults to 0.

        Returns:
            (:obj:`numpy.darray`): Matrix whose rows are the values of the each
            basis function or its derivatives at the values specified in
            eval_points.

        """
        if derivative < 0:
            raise ValueError("derivative only takes non-negative values.")

        omega = 2 * np.pi / self.period
        omega_t = omega * eval_points
        nbasis = self.nbasis if self.nbasis % 2 != 0 else self.nbasis + 1

        # Initialise empty matrix
        mat = np.empty((self.nbasis, len(eval_points)))
        if derivative == 0:
            # First base function is a constant
            # The division by numpy.sqrt(2) is so that it has the same norm as
            # the sine and cosine: sqrt(period / 2)
            mat[0] = np.ones(len(eval_points)) / np.sqrt(2)
            if nbasis > 1:
                # 2*pi*n*x / period
                args = np.outer(range(1, nbasis // 2 + 1), omega_t)
                index = range(1, nbasis - 1, 2)
                # odd indexes are sine functions
                mat[index] = np.sin(args)
                index = range(2, nbasis, 2)
                # even indexes are cosine functions
                mat[index] = np.cos(args)
        # evaluates the derivatives
        else:
            # First base function is a constant, so its derivative is 0.
            mat[0] = np.zeros(len(eval_points))
            if nbasis > 1:
                # (2*pi*n / period) ^ n_derivative
                factor = np.outer(
                    (-1) ** (derivative // 2)
                    * (np.array(range(1, nbasis // 2 + 1)) * omega)
                    ** derivative,
                    np.ones(len(eval_points)))
                # 2*pi*n*x / period
                args = np.outer(range(1, nbasis // 2 + 1), omega_t)
                # even indexes
                index_e = range(2, nbasis, 2)
                # odd indexes
                index_o = range(1, nbasis - 1, 2)
                if derivative % 2 == 0:
                    mat[index_o] = factor * np.sin(args)
                    mat[index_e] = factor * np.cos(args)
                else:
                    mat[index_o] = factor * np.cos(args)
                    mat[index_e] = -factor * np.sin(args)

        # normalise
        mat = mat / np.sqrt(self.period / 2)
        return mat

    def _ndegenerated(self, penalty_degree):
        """Return number of 0 or nearly 0 eigenvalues of the penalty matrix.

        Args:
            penalty_degree (int): Degree of the derivative used in the
                calculation of the penalty matrix.

        Returns:
             int: number of close to 0 eigenvalues.

        """
        return 0 if penalty_degree == 0 else 1

    def _derivative(self, coefs, order=1):

        omega = 2 * np.pi / self.period
        deriv_factor = (np.arange(1, (self.nbasis+1)/2) * omega) ** order

        deriv_coefs = np.zeros(coefs.shape)

        cos_sign, sin_sign = (-1)**int((order+1)/2), (-1)**int(order/2)

        if order % 2 == 0:
            deriv_coefs[:, 1::2] = sin_sign * coefs[:, 1::2] * deriv_factor
            deriv_coefs[:, 2::2] = cos_sign * coefs[:, 2::2] * deriv_factor
        else:
            deriv_coefs[:, 2::2] = sin_sign * coefs[:, 1::2] * deriv_factor
            deriv_coefs[:, 1::2] = cos_sign * coefs[:, 2::2] * deriv_factor

        # normalise
        return self.copy(), deriv_coefs

    def penalty(self, derivative_degree=None, coefficients=None):
        r"""Return a penalty matrix given a differential operator.

        The differential operator can be either a derivative of a certain
        degree or a more complex operator.

        The penalty matrix is defined as [RS05-5-6-2]_:

        .. math::
            R_{ij} = \int L\phi_i(s) L\phi_j(s) ds

        where :math:`\phi_i(s)` for :math:`i=1, 2, ..., n` are the basis
        functions and :math:`L` is a differential operator.

        Args:
            derivative_degree (int): Integer indicating the order of the
                derivative or . For instance 2 means that the differential
                operator is :math:`f''(x)`.
            coefficients (list): List of coefficients representing a
                differential operator. An iterable indicating
                coefficients of derivatives (which can be functions). For
                instance the tuple (1, 0, numpy.sin) means :math:`1
                + sin(x)D^{2}`. Only used if derivative degree is None.

        Returns:
            numpy.array: Penalty matrix.

        References:
            .. [RS05-5-6-2] Ramsay, J., Silverman, B. W. (2005). Specifying the
                roughness penalty. In *Functional Data Analysis* (pp. 106-107).
                Springer.

        """
        if isinstance(derivative_degree, int):
            omega = 2 * np.pi / self.period
            # the derivatives of the functions of the basis are also orthogonal
            # so only the diagonal is different from 0.
            penalty_matrix = np.zeros(self.nbasis)
            if derivative_degree == 0:
                penalty_matrix[0] = 1
            else:
                # the derivative of a constant is 0
                # the first basis function is a constant
                penalty_matrix[0] = 0
            index_even = np.array(range(2, self.nbasis, 2))
            exponents = index_even / 2
            # factor resulting of deriving the basis function the times
            # indcated in the derivative_degree
            factor = (exponents * omega) ** (2 * derivative_degree)
            # the norm of the basis functions is 1 so only the result of the
            # integral is just the factor
            penalty_matrix[index_even - 1] = factor
            penalty_matrix[index_even] = factor
            return np.diag(penalty_matrix)
        else:
            # implement using inner product
            return self._numerical_penalty(coefficients)

    def basis_of_product(self, other):
        """Multiplication of two Fourier Basis"""
        if not _same_domain(self.domain_range, other.domain_range):
            raise ValueError("Ranges are not equal.")

        if isinstance(other, Fourier) and self.period == other.period:
            return Fourier(self.domain_range, self.nbasis + other.nbasis - 1,
                           self.period)
        else:
            return other.rbasis_of_product(self)

    def rbasis_of_product(self, other):
        """Multiplication of a Fourier Basis with other Basis"""
        return Basis.default_basis_of_product(other, self)

    def rescale(self, domain_range=None, *, rescale_period=False):
        r"""Return a copy of the basis with a new domain range, with the
            corresponding values rescaled to the new bounds.

            Args:
                domain_range (tuple, optional): Definition of the interval where
                    the basis defines a space. Defaults uses the same as the
                    original basis.
                rescale_period (bool, optional): If true the period will be
                    rescaled using the ratio between the lengths of the new
                    and old interval. Defaults to False.
        """

        rescale_basis = super().rescale(domain_range)

        if rescale_period == False:
            rescale_basis.period = self.period
        else:
            domain_rescaled = rescale_basis.domain_range[0]
            domain = self.domain_range[0]

            rescale_basis.period = self.period * \
                                   (domain_rescaled[1] - domain_rescaled[0]
                                    ) / (domain[1] - domain[0])

        return rescale_basis

    def _to_R(self):
        drange = self.domain_range[0]
        return ("create.fourier.basis(rangeval = c(" + str(drange[0]) + "," +
                str(drange[1]) + "), nbasis = " + str(self.nbasis) +
                ", period = " + str(self.period) + ")")

    def __repr__(self):
        """Representation of a Fourier basis."""
        return (f"{self.__class__.__name__}(domain_range={self.domain_range}, "
                f"nbasis={self.nbasis}, period={self.period})")

    def __eq__(self, other):
        """Equality of Basis"""
        return super().__eq__(other) and self.period == other.period


class FDataBasis(FData):
    r"""Basis representation of functional data.

    Class representation for functional data in the form of a set of basis
    functions multplied by a set of coefficients.

    .. math::
        f(x) = \sum_{k=1}{K}c_k\phi_k

    Where n is the number of basis functions, :math:`c = (c_1, c_2, ...,
    c_K)` the vector of coefficients and  :math:`\phi = (\phi_1, \phi_2,
    ..., \phi_K)` the basis function system.

    Attributes:
        basis (:obj:`Basis`): Basis function system.
        coefficients (numpy.darray): List or matrix of coefficients. Has to
            have the same length or number of columns as the number of basis
            function in the basis. If a matrix, each row contains the
            coefficients that multiplied by the basis functions produce each
            functional datum.

    Examples:
        >>> basis = Monomial(nbasis=4)
        >>> coefficients = [1, 1, 3, .5]
        >>> FDataBasis(basis, coefficients)
        FDataBasis(
            basis=Monomial(domain_range=[array([0, 1])], nbasis=4),
            coefficients=[[ 1.   1.   3.   0.5]],
            ...)

    """

    def __init__(self, basis, coefficients, *, dataset_label=None,
                 axes_labels=None, extrapolation=None, keepdims=False):
        """Construct a FDataBasis object.

        Args:
            basis (:obj:`Basis`): Basis function system.
            coefficients (array_like): List or matrix of coefficients. Has to
                have the same length or number of columns as the number of
                basis function in the basis.
        """
        coefficients = np.atleast_2d(coefficients)
        if coefficients.shape[1] != basis.nbasis:
            raise ValueError("The length or number of columns of coefficients "
                             "has to be the same equal to the number of "
                             "elements of the basis.")
        self.basis = basis
        self.coefficients = coefficients

        #self.dataset_label = dataset_label
        #self.axes_labels = axes_labels
        #self.extrapolation = extrapolation
        #self.keepdims = keepdims

        super().__init__(extrapolation, dataset_label, axes_labels, keepdims)


    @classmethod
    def from_data(cls, data_matrix, sample_points, basis, weight_matrix=None,
                  smoothness_parameter=0, penalty_degree=None,
                  penalty_coefficients=None, penalty_matrix=None,
                  method='cholesky', keepdims=False):
        r"""Transform raw data to a smooth functional form.

        Takes functional data in a discrete form and makes an approximates it
        to the closest function that can be generated by the basis.a

        The fit is made so as to reduce the penalized sum of squared errors
        [RS05-5-2-5]_:
        .. math::

            PENSSE(c) = (y - \Phi c)' W (y - \Phi c) + \lambda c'Rc

        where :math:`y` is the vector or matrix of observations, :math:`\Phi`
        the matrix whose columns are the basis functions evaluated at the
        sampling points, :math:`c` the coefficient vector or matrix to be
        estimated, :math:`\lambda` a smoothness parameter and :math:`c'Rc` the
        matrix representation of the roughness penalty :math:`\int \left[ L(
        x(s)) \right] ^2 ds` where :math:`L` is a linear differential operator.

        Each element of :math:`R` has the following close form:
        .. math::

            R_{ij} = \int L\phi_i(s) L\phi_j(s) ds

        By deriving the first formula we obtain the closed formed of the
        estimated coefficients matrix:
        .. math::

            \hat(c) = \left( |Phi' W \Phi + \lambda R \right)^{-1} \Phi' W y

        The solution of this matrix equation is done using the cholesky
        method for the resolution of a LS problem. If this method throughs a
        rounding error warning you may want to use the QR factorisation that
        is more numerically stable despite being more expensive to compute.
        [RS05-5-2-7]_

        Args:
            data_matrix (array_like): List or matrix containing the
                observations. If a matrix each row represents a single
                functional datum and the columns the different observations.
            sample_points (array_like): Values of the domain where the previous
                data were taken.
            basis: (Basis): Basis used.
            weight_matrix (array_like, optional): Matrix to weight the
                observations. Defaults to the identity matrix.
            smoothness_parameter (int or float, optional): Smoothness parameter.
                Trying with several factors in a logarythm scale is suggested.
                If 0 no smoothing is performed. Defaults to 0.
            penalty_degree (int): Integer indicating the order of the
                derivative used in the computing of the penalty matrix. For
                instance 2 means that the differential operator is
                :math:`f''(x)`. If neither penalty_degree nor
                penalty_coefficients are supplied, this defaults to 2.
            penalty_coefficients (list): List of coefficients representing the
                differential operator used in the computing of the penalty
                matrix. An iterable indicating coefficients of derivatives (
                which can be functions). For instance the tuple (1, 0,
                numpy.sin) means :math:`1 + sin(x)D^{2}`. Only used if
                penalty_degree and penalty_matrix are None.
            penalty_matrix (array_like, optional): Penalty matrix. If
                supplied the differential operator is not used and instead
                the matrix supplied by this argument is used.
            method (str): Algorithm used for calculating the coefficients using
                the least squares method. The values admitted are 'cholesky'
                and 'qr' for Cholesky and QR factorisation methods
                respectively.

        Returns:
            FDataBasis: Represention of the data in a functional form as
                product of coefficients by basis functions.

        Examples:
            >>> import numpy as np
            >>> t = np.linspace(0, 1, 5)
            >>> x = np.sin(2 * np.pi * t) + np.cos(2 * np.pi * t)
            >>> x
            array([ 1.,  1., -1., -1.,  1.])

            >>> basis = Fourier((0, 1), nbasis=3)
            >>> fd = FDataBasis.from_data(x, t, basis)
            >>> fd.coefficients.round(2)
            array([[ 0.  , 0.71, 0.71]])

        References:
            .. [RS05-5-2-5] Ramsay, J., Silverman, B. W. (2005). How spline
                smooths are computed. In *Functional Data Analysis* (pp. 86-87).
                Springer.

            .. [RS05-5-2-7] Ramsay, J., Silverman, B. W. (2005). HSpline
                smoothing as an augmented least squares problem. In *Functional
                Data Analysis* (pp. 86-87). Springer.




        """
        # TODO add an option to return fit summaries: yhat, sse, gcv...
        if penalty_degree is None and penalty_coefficients is None:
            penalty_degree = 2

        # n is the samples
        # m is the observations
        # k is the number of elements of the basis

        # Each sample in a column (m x n)
        data_matrix = np.atleast_2d(data_matrix).T

        # Each basis in a column
        basis_values = basis.evaluate(sample_points).T

        # If no weight matrix is given all the weights are one
        if not weight_matrix:
            weight_matrix = np.identity(basis_values.shape[0])

        # We need to solve the equation
        # (phi' W phi + lambda * R) C = phi' W Y
        # where:
        #  phi is the basis_values
        #  W is the weight matrix
        #  lambda the smoothness parameter
        #  C the coefficient matrix (the unknown)
        #  Y is the data_matrix

        if data_matrix.shape[0] > basis.nbasis or smoothness_parameter > 0:
            method = method.lower()
            if method == 'cholesky':
                right_matrix = basis_values.T @ weight_matrix @ data_matrix
                left_matrix = basis_values.T @ weight_matrix @ basis_values

                # Adds the roughness penalty to the equation
                if smoothness_parameter > 0:
                    if not penalty_matrix:
                        penalty_matrix = basis.penalty(penalty_degree,
                                                       penalty_coefficients)
                    left_matrix += smoothness_parameter * penalty_matrix

                coefficients = scipy.linalg.cho_solve(scipy.linalg.cho_factor(
                    left_matrix, lower=True), right_matrix)

                # The ith column is the coefficients of the ith basis for each
                #  sample
                coefficients = coefficients.T

            elif method == 'qr':
                if weight_matrix is not None:
                    # Decompose W in U'U and calculate UW and Uy
                    upper = scipy.linalg.cholesky(weight_matrix)
                    basis_values = upper @ basis_values
                    data_matrix = upper @ data_matrix

                if smoothness_parameter > 0:
                    # In this case instead of resolving the original equation
                    # we expand the system to include the penalty matrix so that
                    # the rounding error is reduced
                    if not penalty_matrix:
                        penalty_matrix = basis.penalty(penalty_degree,
                                                       penalty_coefficients)

                    w, v = np.linalg.eigh(penalty_matrix)
                    # Reduction of the penalty matrix taking away 0 or almost
                    # zeros eigenvalues
                    ndegenerated = basis._ndegenerated(penalty_degree)
                    if ndegenerated:
                        index = ndegenerated - 1
                    else:
                        index = None
                    w = w[:index:-1]
                    v = v[:, :index:-1]

                    penalty_matrix = v @ np.diag(np.sqrt(w))
                    # Augment the basis matrix with the square root of the
                    # penalty matrix
                    basis_values = np.concatenate([
                        basis_values,
                        np.sqrt(smoothness_parameter) * penalty_matrix.T],
                        axis=0)
                    # Augment data matrix by n - ndegenerated zeros
                    data_matrix = np.pad(data_matrix,
                                            ((0, len(v) - ndegenerated),
                                             (0, 0)),
                                            mode='constant')

                # Resolves the equation
                # B.T @ B @ C = B.T @ D
                # by means of the QR decomposition

                # B = Q @ R
                q, r = np.linalg.qr(basis_values)
                right_matrix = q.T @ data_matrix

                # R @ C = Q.T @ D
                coefficients = np.linalg.solve(r, right_matrix)
                # The ith column is the coefficients of the ith basis for each
                # sample
                coefficients = coefficients.T

            else:
                raise ValueError("Unknown method.")

        elif data_matrix.shape[0] == basis.nbasis:
            # If the number of basis equals the number of points and no
            # smoothing is required
            coefficients = np.linalg.solve(basis_values, data_matrix)

        else:  # data_matrix.shape[0] < basis.nbasis
            raise ValueError(f"The number of basis functions ({basis.nbasis}) "
                             f"exceed the number of points to be smoothed "
                             f"({data_matrix.shape[0]}).")

        return cls(basis, coefficients, keepdims=keepdims)

    @property
    def nsamples(self):
        """Return number of samples."""
        return self.coefficients.shape[0]

    @property
    def ndim_domain(self):
        """Return number of dimensions of the domain."""

        # Only domain dimension equal to 1 is supported
        return 1

    @property
    def ndim_image(self):
        """Return number of dimensions of the image."""

        # Only image dimension equal to 1 is supported
        return 1

    @property
    def nbasis(self):
        """Return number of basis."""
        return self.basis.nbasis

    @property
    def domain_range(self):
        """Definition range."""
        return self.basis.domain_range

    def _evaluate(self, eval_points, *, derivative=0):
        """"Evaluate the object or its derivatives at a list of values.

        Args:
            eval_points (array_like): List of points where the functions are
                evaluated. If a matrix of shape `nsamples` x eval_points is
                given each sample is evaluated at the values in the
                corresponding row.
            derivative (int, optional): Order of the derivative. Defaults to 0.


        Returns:
            (numpy.darray): Matrix whose rows are the values of the each
            function at the values specified in eval_points.

        """
        #  Only suported 1D objects
        eval_points = eval_points[:, 0]

        # each row contains the values of one element of the basis
        basis_values = self.basis.evaluate(eval_points, derivative)

        res = np.tensordot(self.coefficients, basis_values, axes=(1, 0))

        return res.reshape((self.nsamples, len(eval_points), 1))

    def _evaluate_composed(self, eval_points, *, derivative=0):

        r"""Evaluate the object or its derivatives at a list of values with a
        different time for each sample.

        Returns a numpy array with the component (i,j) equal to :math:`f_i(t_j +
        \delta_i)`.

        This method has to evaluate the basis values once per sample
        instead of reuse the same evaluation for all the samples
        as :func:`evaluate`.

        Args:
            eval_points (numpy.ndarray): Matrix of size `nsamples`x n_points
            derivative (int, optional): Order of the derivative. Defaults to 0.
            extrapolation (str or Extrapolation, optional): Controls the
                extrapolation mode for elements outside the domain range.
                By default uses the method defined in fd. See extrapolation to
                more information.
        Returns:
            (numpy.darray): Matrix whose rows are the values of the each
            function at the values specified in eval_points with the
            corresponding shift.
        """

        eval_points = eval_points[..., 0]

        res_matrix = np.empty((self.nsamples, eval_points.shape[1]))

        _matrix = np.empty((eval_points.shape[1], self.nbasis))

        for i in range(self.nsamples):
            basis_values = self.basis.evaluate(eval_points[i], derivative).T

            np.multiply(basis_values, self.coefficients[i], out=_matrix)
            np.sum(_matrix, axis=1, out=res_matrix[i])

        return res_matrix.reshape((self.nsamples, eval_points.shape[1], 1))

    def shift(self, shifts, *, restrict_domain=False, extrapolation=None,
              eval_points=None, **kwargs):
        r"""Perform a shift of the curves.

        Args:
            shifts (array_like or numeric): List with the the shift
                corresponding for each sample or numeric with the shift to apply
                to all samples.
            restrict_domain (bool, optional): If True restricts the domain to
                avoid evaluate points outside the domain using extrapolation.
                Defaults uses extrapolation.
            extrapolation (str or Extrapolation, optional): Controls the
                extrapolation mode for elements outside the domain range.
                By default uses the method defined in fd. See extrapolation to
                more information.
            eval_points (array_like, optional): Set of points where
                the functions are evaluated to obtain the discrete
                representation of the object to operate. If an empty list is
                passed it calls numpy.linspace with bounds equal to the ones
                defined in fd.domain_range and the number of points the maximum
                between 201 and 10 times the number of basis plus 1.
            **kwargs: Keyword arguments to be passed to :meth:`from_data`.

        Returns:
            :obj:`FDataBasis` with the shifted data.
        """

        if self.ndim_image > 1 or self.ndim_domain > 1:
            raise ValueError

        domain_range = self.domain_range[0]

        if eval_points is None:  # Grid to discretize the function
            nfine = max(self.nbasis * 10 + 1, 201)
            eval_points = np.linspace(*domain_range, nfine)
        else:
            eval_points = np.asarray(eval_points)

        if np.isscalar(shifts):  # Special case, all curves with same shift

            _basis = self.basis.rescale((domain_range[0] + shifts,
                                         domain_range[1] + shifts))

            return FDataBasis.from_data(self.evaluate(eval_points,
                                                      keepdims=False),
                                        eval_points + shifts,
                                        _basis, **kwargs)

        elif len(shifts) != self.nsamples:
            raise ValueError(f"shifts vector ({len(shifts)}) must have the same"
                             f" length than the number of samples "
                             f"({self.nsamples})")

        if restrict_domain:
            a = domain_range[0] - min(np.min(shifts), 0)
            b = domain_range[1] - max(np.max(shifts), 0)
            domain = (a, b)
            eval_points = eval_points[
                np.logical_and(eval_points >= a,
                                  eval_points <= b)]
        else:
            domain = domain_range

        points_shifted = np.outer(np.ones(self.nsamples),
                                     eval_points)

        points_shifted += np.atleast_2d(shifts).T

        # Matrix of shifted values
        _data_matrix = self.evaluate(points_shifted,
                                     aligned_evaluation=False,
                                     extrapolation=extrapolation,
                                     keepdims=False)

        _basis = self.basis.rescale(domain)

        return FDataBasis.from_data(_data_matrix, eval_points,
                                    _basis, **kwargs)

    def derivative(self, order=1):
        r"""Differentiate a FDataBasis object.


        Args:
            order (int, optional): Order of the derivative. Defaults to one.
        """

        if order < 0:
            raise ValueError("order only takes non-negative integer values.")

        if order is 0:
            return self.copy()

        basis, coefficients = self.basis._derivative(self.coefficients, order)

        return FDataBasis(basis, coefficients)

    def mean(self, weights=None):
        """Compute the mean of all the samples in a FDataBasis object.

        Returns:
            :obj:`FDataBasis`: A FDataBais object with just one sample
            representing the mean of all the samples in the original
            FDataBasis object.

        Examples:
            >>> basis = Monomial(nbasis=4)
            >>> coefficients = [[0.5, 1, 2, .5], [1.5, 1, 4, .5]]
            >>> FDataBasis(basis, coefficients).mean()
            FDataBasis(
                basis=Monomial(domain_range=[array([0, 1])], nbasis=4),
                coefficients=[[ 1.  1.  3.  0.5]],
                ...)

        """
<<<<<<< HEAD
        if weights is not None:
            return self.copy(coefficients=
                             numpy.average(self.coefficients,
                                           weights=weights,
                                           axis=0
                                           )[numpy.newaxis,...]
                             )

        return self.copy(coefficients=numpy.mean(self.coefficients, axis=0))
=======
        return self.copy(coefficients=np.mean(self.coefficients, axis=0))
>>>>>>> e44b87e4

    def gmean(self, eval_points=None):
        """Compute the geometric mean of the functional data object.

        A numerical approach its used. The object its transformed into its
        discrete representation and then the geometric mean is computed and
        then the object is taken back to the basis representation.

        Args:
            eval_points (array_like, optional): Set of points where the
                functions are evaluated to obtain the discrete
                representation of the object. If none are passed it calls
                numpy.linspace with bounds equal to the ones defined in
                self.domain_range and the number of points the maximum
                between 501 and 10 times the number of basis.

        Returns:
            FDataBasis: Geometric mean of the original object.

        """
        return self.to_grid(eval_points).gmean().to_basis(self.basis)

    def var(self, eval_points=None):
        """Compute the variance of the functional data object.

        A numerical approach its used. The object its transformed into its
        discrete representation and then the variance is computed and
        then the object is taken back to the basis representation.

        Args:
            eval_points (array_like, optional): Set of points where the
                functions are evaluated to obtain the discrete
                representation of the object. If none are passed it calls
                numpy.linspace with bounds equal to the ones defined in
                self.domain_range and the number of points the maximum
                between 501 and 10 times the number of basis.

        Returns:
            FDataBasis: Variance of the original object.

        """
        return self.to_grid(eval_points).var().to_basis(self.basis)

    def cov(self, eval_points=None):
        """Compute the covariance of the functional data object.

        A numerical approach its used. The object its transformed into its
        discrete representation and then the covariance matrix is computed.

        Args:
            eval_points (array_like, optional): Set of points where the
                functions are evaluated to obtain the discrete
                representation of the object. If none are passed it calls
                numpy.linspace with bounds equal to the ones defined in
                self.domain_range and the number of points the maximum
                between 501 and 10 times the number of basis.

        Returns:
            numpy.darray: Matrix of covariances.

        """
        return self.to_grid(eval_points).cov()

    def to_grid(self, eval_points=None):
        """Return the discrete representation of the object.

        Args:
            eval_points (array_like, optional): Set of points where the
                functions are evaluated. If none are passed it calls
                numpy.linspace with bounds equal to the ones defined in
                self.domain_range and the number of points the maximum
                between 501 and 10 times the number of basis.

        Returns:
              FDataGrid: Discrete representation of the functional data
              object.

        Examples:
            >>> fd = FDataBasis(coefficients=[[1, 1, 1], [1, 0, 1]],
            ...                 basis=Monomial((0,5), nbasis=3))
            >>> fd.to_grid([0, 1, 2])
            FDataGrid(
                array([[[ 1.],
                        [ 3.],
                        [ 7.]],
            <BLANKLINE>
                       [[ 1.],
                        [ 2.],
                        [ 5.]]]),
                sample_points=[array([0, 1, 2])],
                domain_range=array([[0, 5]]),
                ...)

        """

        if self.ndim_image > 1 or self.ndim_domain > 1:
            raise NotImplementedError

        if eval_points is None:
            npoints = max(501, 10 * self.nbasis)
            eval_points = np.linspace(*self.domain_range[0], npoints)

        return grid.FDataGrid(self.evaluate(eval_points, keepdims=False),
                              sample_points=eval_points,
                              domain_range=self.domain_range,
                              keepdims=self.keepdims)

    def to_basis(self, basis, eval_points=None, **kwargs):
        """Return the basis representation of the object.

        Args:
            basis(Basis): basis object in which the functional data are
                going to be represented.
            **kwargs: keyword arguments to be passed to
                FDataBasis.from_data().

        Returns:
            FDataBasis: Basis representation of the funtional data
            object.
        """

        return self.to_grid(eval_points=eval_points).to_basis(basis, **kwargs)

    def to_list(self):
        """Splits FDataBasis samples into a list"""
        return [self[i] for i in range(self.nsamples)]

    def copy(self, *, basis=None, coefficients=None, dataset_label=None,
             axes_labels=None, extrapolation=None, keepdims=None):
        """FDataBasis copy"""

        if basis is None:
            basis = copy.deepcopy(self.basis)

        if coefficients is None:
            coefficients = self.coefficients

        if dataset_label is None:
            dataset_label = copy.deepcopy(dataset_label)

        if axes_labels is None:
            axes_labels = copy.deepcopy(axes_labels)

        if extrapolation is None:
            extrapolation = self.extrapolation

        if keepdims is None:
            keepdims = self.keepdims

        return FDataBasis(basis, coefficients, dataset_label=dataset_label,
                          axes_labels=axes_labels, extrapolation=extrapolation,
                          keepdims=keepdims)

    def times(self, other):
        """"Provides a numerical approximation of the multiplication between
            an FDataObject to other object

        Args:
            other (int, list, FDataBasis): Object to multiply with the
                                           FDataBasis object.
                - int: Multiplies all samples with the value
                - list: multiply each values with the samples respectively.
                        Length should match with FDataBasis samples
                - FDataBasis: if there is one sample it multiplies this with
                              all the samples in the object. If not, it
                              multiplies each sample respectively. Samples
                              should match

        Returns:
            (FDataBasis): FDataBasis object containing the multiplication

        """
        if isinstance(other, FDataBasis):

            if not _same_domain(self.domain_range, other.domain_range):
                raise ValueError("The functions domains are different.")

            basisobj = self.basis.basis_of_product(other.basis)
            neval = max(10 * max(self.nbasis, other.nbasis) + 1,
                        MIN_EVAL_SAMPLES)
            (left, right) = self.domain_range[0]
            evalarg = np.linspace(left, right, neval)

            first = self.copy(coefficients=(np.repeat(self.coefficients,
                            other.nsamples, axis=0) if self.nsamples == 1 and
                            other.nsamples > 1 else self.coefficients.copy()))
            second = other.copy(coefficients=(np.repeat(other.coefficients,
                            self.nsamples, axis=0) if other.nsamples == 1 and
                            self.nsamples > 1 else other.coefficients.copy()))

            fdarray = first.evaluate(evalarg) * second.evaluate(evalarg)

            return FDataBasis.from_data(fdarray, evalarg, basisobj)

        if isinstance(other, int):
            other = [other for _ in range(self.nsamples)]

        coefs = np.transpose(np.atleast_2d(other))
        return self.copy(coefficients=self.coefficients*coefs)

    def inner_product(self, other, lfd_self=None, lfd_other=None,
                      weights=None):
        r"""Return an inner product matrix given a FDataBasis object.

        The inner product of two functions is defined as

        .. math::
            <x, y> = \int_a^b x(t)y(t) dt

        When we talk abaout FDataBasis objects, they have many samples, so we
        talk about inner product matrix instead. So, for two FDataBasis objects
        we define the inner product matrix as

        .. math::
            a_{ij} = <x_i, y_i> = \int_a^b x_i(s) y_j(s) ds

        where :math:`f_i(s), g_j(s)` are the :math:`i^{th} j^{th}` sample of
        each object. The return matrix has a shape of :math:`IxJ` where I and
        J are the number of samples of each object respectively.

        Args:
            other (FDataBasis, Basis): FDataBasis object containing the second
                    object to make the inner product

            lfd_self (Lfd): LinearDifferentialOperator object for the first function evaluation

            lfd_other (Lfd): LinearDifferentialOperator object for the second function evaluation

            weights(FDataBasis): a FDataBasis object with only one sample that
                    defines the weight to calculate the inner product

        Returns:
            numpy.array: Inner Product matrix.

        """
        from ..misc import LinearDifferentialOperator

        if not _same_domain(self.domain_range, other.domain_range):
            raise ValueError("Both Objects should have the same domain_range")
        if isinstance(other, Basis):
            other = other.to_basis()

        # TODO this will be used when lfd evaluation is ready
        lfd_self = (LinearDifferentialOperator(0) if lfd_self is None
                    else lfd_self)
        lfd_other = (LinearDifferentialOperator(0) if (lfd_other is None)
                     else lfd_other)

        if weights is not None:
            other = other.times(weights)

        matrix = np.empty((self.nsamples, other.nsamples))
        (left, right) = self.domain_range[0]

        for i in range(self.nsamples):
            for j in range(other.nsamples):
                fd = self[i].times(other[j])
                matrix[i, j] = scipy.integrate.quad(
                    lambda x: fd.evaluate([x])[0], left, right)[0]
        return matrix

    def _to_R(self):
        """Gives the code to build the object on fda package on R"""
        return ("fd(coef = " + self._array_to_R(self.coefficients, True) +
                ", basisobj = " + self.basis._to_R() + ")")

    def _array_to_R(self, coefficients, transpose=False):
        if len(coefficients.shape) == 1:
            coefficients = coefficients.reshape((1, coefficients.shape[0]))

        if len(coefficients.shape) > 2:
            return NotImplementedError

        if transpose is True:
            coefficients = np.transpose(coefficients)

        (rows, cols) = coefficients.shape
        retstring = "matrix(c("
        for j in range(cols):
            for i in range(rows):
                retstring = retstring + str(coefficients[i, j]) + ", "

        return (retstring[0:len(retstring) - 2] + "), nrow = " + str(rows) +
                ", ncol = " + str(cols) + ")")

    def __repr__(self):
        """Representation of FDataBasis object."""
        return (f"{self.__class__.__name__}("
                f"\nbasis={self.basis},"
                f"\ncoefficients={self.coefficients},"
                f"\ndataset_label={self.dataset_label},"
                f"\naxes_labels={self.axes_labels},"
                f"\nextrapolation={self.extrapolation},"
                f"\nkeepdims={self.keepdims})").replace('\n', '\n    ')

    def __str__(self):
        """Return str(self)."""

        return (f"{self.__class__.__name__}("
                f"\nbasis={self.basis},"
                f"\ncoefficients={self.coefficients})").replace('\n', '\n    ')

    def __eq__(self, other):
        """Equality of FDataBasis"""
        # TODO check all other params
        return (self.basis == other.basis
                and np.all(self.coefficients == other.coefficients))

    def concatenate(self, other):
        """Join samples from a similar FDataBasis object.

        Joins samples from another FDataBasis object if they have the same
        basis.

        Args:
            other (:class:`FDataBasis`): another FDataBasis object.

        Returns:
            :class:`FDataBasis`: FDataBasis object with the samples from the two
            original objects.
        """

        if other.basis != self.basis:
            raise ValueError("The objects should have the same basis.")

        return self.copy(coefficients=np.concatenate((self.coefficients,
                                                         other.coefficients),
                                                        axis=0))

    def compose(self, fd, *, eval_points=None, **kwargs):
        """Composition of functions.

        Performs the composition of functions. The basis is discretized to
        compute the composition.

        Args:
            fd (:class:`FData`): FData object to make the composition. Should
                have the same number of samples and image dimension equal to 1.
            eval_points (array_like): Points to perform the evaluation.
             **kwargs: Named arguments to be passed to :func:`from_data`.
        """

        grid = self.to_grid().compose(fd, eval_points=eval_points)

        if fd.ndim_domain == 1:
            basis = self.basis.rescale(fd.domain_range[0])
            composition = grid.to_basis(basis, **kwargs)
        else:
            # Cant be convertered to basis due to the dimensions
            composition = grid

        return composition

    def __getitem__(self, key):
        """Return self[key]."""

        if isinstance(key, int):
            return self.copy(coefficients=self.coefficients[key:key + 1])
        else:
            return self.copy(coefficients=self.coefficients[key])

    def __add__(self, other):
        """Addition for FDataBasis object."""
        if isinstance(other, FDataBasis):
            if self.basis != other.basis:
                raise NotImplementedError
            else:
                basis, coefs = self.basis._add_same_basis(self.coefficients,
                                                  other.coefficients)
        else:
            try:
                basis, coefs = self.basis._add_constant(self.coefficients, other)
            except TypeError:
                return NotImplemented

        return self.copy(basis=basis, coefficients=coefs)

    def __radd__(self, other):
        """Addition for FDataBasis object."""

        return self.__add__(other)

    def __sub__(self, other):
        """Subtraction for FDataBasis object."""
        if isinstance(other, FDataBasis):
            if self.basis != other.basis:
                raise NotImplementedError
            else:
                basis, coefs = self.basis._sub_same_basis(self.coefficients,
                                                  other.coefficients)
        else:
            try:
                basis, coefs = self.basis._sub_constant(self.coefficients, other)
            except TypeError:
                return NotImplemented

        return self.copy(basis=basis, coefficients=coefs)

    def __rsub__(self, other):
        """Right subtraction for FDataBasis object."""
        return (self * -1).__add__(other)

    def __mul__(self, other):
        """Multiplication for FDataBasis object."""
        if isinstance(other, FDataBasis):
            raise NotImplementedError

        try:
            basis, coefs = self.basis._mul_constant(self.coefficients, other)
        except TypeError:
            return NotImplemented

        return self.copy(basis=basis, coefficients=coefs)

    def __rmul__(self, other):
        """Multiplication for FDataBasis object."""
        return self.__mul__(other)

    def __truediv__(self, other):
        """Division for FDataBasis object."""

        other = np.array(other)

        try:
            other = 1 / other
        except TypeError:
            return NotImplemented

        return self * other

    def __rtruediv__(self, other):
        """Right division for FDataBasis object."""

        raise NotImplementedError<|MERGE_RESOLUTION|>--- conflicted
+++ resolved
@@ -1923,19 +1923,17 @@
                 ...)
 
         """
-<<<<<<< HEAD
+
         if weights is not None:
             return self.copy(coefficients=
-                             numpy.average(self.coefficients,
-                                           weights=weights,
-                                           axis=0
-                                           )[numpy.newaxis,...]
+                             np.average(self.coefficients,
+                                        weights=weights,
+                                        axis=0
+                                        )[np.newaxis,...]
                              )
 
-        return self.copy(coefficients=numpy.mean(self.coefficients, axis=0))
-=======
         return self.copy(coefficients=np.mean(self.coefficients, axis=0))
->>>>>>> e44b87e4
+
 
     def gmean(self, eval_points=None):
         """Compute the geometric mean of the functional data object.
