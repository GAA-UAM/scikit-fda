--- conflicted
+++ resolved
@@ -18,12 +18,7 @@
 
 from . import grid
 from . import FData
-<<<<<<< HEAD
-from ..utils import _list_of_arrays, constants
-=======
-
 from .._utils import _list_of_arrays, constants
->>>>>>> ee55621e
 import pandas.api.extensions
 
 
@@ -1946,17 +1941,11 @@
         domain_range = self.domain_range[0]
 
         if eval_points is None:  # Grid to discretize the function
-<<<<<<< HEAD
-            nfine = max(self.nbasis * constants.BASIS_MIN_FACTOR + 1,
-                        constants.N_POINTS_COARSE_MESH)
-            eval_points = numpy.linspace(*domain_range, nfine)
-=======
 
             nfine = max(self.nbasis * constants.BASIS_MIN_FACTOR + 1,
                         constants.N_POINTS_COARSE_MESH)
             eval_points = np.linspace(*domain_range, nfine)
 
->>>>>>> ee55621e
         else:
             eval_points = np.asarray(eval_points)
 
@@ -2139,11 +2128,7 @@
         if eval_points is None:
             npoints = max(constants.N_POINTS_FINE_MESH,
                           constants.BASIS_MIN_FACTOR * self.nbasis + 1)
-<<<<<<< HEAD
-            eval_points = numpy.linspace(*self.domain_range[0], npoints)
-=======
             eval_points = np.linspace(*self.domain_range[0], npoints)
->>>>>>> ee55621e
 
 
         return grid.FDataGrid(self.evaluate(eval_points, keepdims=False),
