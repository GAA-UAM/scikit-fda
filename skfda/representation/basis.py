--- conflicted
+++ resolved
@@ -18,22 +18,14 @@
 
 from . import grid
 from . import FData
-<<<<<<< HEAD
+
 from .._utils import _list_of_arrays, constants
-=======
-from .._utils import _list_of_arrays
 import pandas.api.extensions
->>>>>>> 054690ae
+
 
 __author__ = "Miguel Carbajo Berrocal"
 __email__ = "miguel.carbajo@estudiante.uam.es"
 
-<<<<<<< HEAD
-=======
-MIN_EVAL_SAMPLES = 201
-
-
->>>>>>> 054690ae
 # aux functions
 def _polypow(p, n=2):
     if n > 2:
@@ -1913,14 +1905,11 @@
         domain_range = self.domain_range[0]
 
         if eval_points is None:  # Grid to discretize the function
-<<<<<<< HEAD
+
             nfine = max(self.nbasis * constants.BASIS_MIN_FACTOR + 1,
                         constants.N_POINTS_COARSE_MESH)
-            eval_points = numpy.linspace(*domain_range, nfine)
-=======
-            nfine = max(self.nbasis * 10 + 1, 201)
             eval_points = np.linspace(*domain_range, nfine)
->>>>>>> 054690ae
+
         else:
             eval_points = np.asarray(eval_points)
 
@@ -2101,14 +2090,10 @@
             raise NotImplementedError
 
         if eval_points is None:
-<<<<<<< HEAD
             npoints = max(constants.N_POINTS_FINE_MESH,
                           constants.BASIS_MIN_FACTOR * self.nbasis + 1)
-            eval_points = numpy.linspace(*self.domain_range[0], npoints)
-=======
-            npoints = max(501, 10 * self.nbasis)
             eval_points = np.linspace(*self.domain_range[0], npoints)
->>>>>>> 054690ae
+
 
         return grid.FDataGrid(self.evaluate(eval_points, keepdims=False),
                               sample_points=eval_points,
