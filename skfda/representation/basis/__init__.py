--- conflicted
+++ resolved
@@ -7,14 +7,9 @@
     __name__,
     submod_attrs={
         '_basis': ["Basis"],
-<<<<<<< HEAD
-        '_custom_basis': ["CustomBasis"],
-        "_bspline": ["BSpline"],
-        "_constant": ["Constant"],
-=======
         "_bspline_basis": ["BSplineBasis", "BSpline"],
         "_constant_basis": ["ConstantBasis", "Constant"],
->>>>>>> aee15f47
+        '_custom_basis': ["CustomBasis"],
         "_fdatabasis": ["FDataBasis", "FDataBasisDType"],
         "_finite_element_basis": ["FiniteElementBasis", "FiniteElement"],
         "_fourier_basis": ["FourierBasis", "Fourier"],
@@ -26,11 +21,6 @@
 
 if TYPE_CHECKING:
     from ._basis import Basis as Basis
-<<<<<<< HEAD
-    from ._bspline import BSpline as BSpline
-    from ._constant import Constant as Constant
-    from ._custom_basis import CustomBasis as CustomBasis
-=======
     from ._bspline_basis import (
         BSpline as BSpline,
         BSplineBasis as BSplineBasis,
@@ -39,7 +29,7 @@
         Constant as Constant,
         ConstantBasis as ConstantBasis,
     )
->>>>>>> aee15f47
+    from ._custom_basis import CustomBasis as CustomBasis
     from ._fdatabasis import (
         FDataBasis as FDataBasis,
         FDataBasisDType as FDataBasisDType,
