--- conflicted
+++ resolved
@@ -145,16 +145,9 @@
                 the domain).
             dataset_label (str, optional): name of the dataset.
             axes_labels (list, optional): list containing the labels of the
-<<<<<<< HEAD
                 different axes. The length of the list must be equal to the sum
                 of the number of dimensions of the domain plus the number of
                 dimensions of the image.
-=======
-                different axes. The length of the list must be equal to the
-                sum of the number of dimensions of the domain plus the number
-                of dimensions of the image.
->>>>>>> 054690ae
-
         """
         self.data_matrix = np.atleast_2d(data_matrix)
 
@@ -205,14 +198,6 @@
         if self.data_matrix.ndim == 1 + self.ndim_domain:
             self.data_matrix = self.data_matrix[..., np.newaxis]
 
-<<<<<<< HEAD
-=======
-        if axes_labels is not None and len(axes_labels) != (self.ndim_domain
-                                                            + self.ndim_image):
-            raise ValueError("There must be a label for each of the"
-                             "dimensions of the domain and the image.")
-
->>>>>>> 054690ae
         self.interpolator = interpolator
 
         super().__init__(extrapolation, dataset_label, axes_labels, keepdims)
@@ -263,7 +248,6 @@
             return 1
 
     @property
-<<<<<<< HEAD
     def coordinates(self):
         r"""Returns an object to access to the image coordinates.
 
@@ -333,8 +317,6 @@
         return self.data_matrix.ndim
 
     @property
-=======
->>>>>>> 054690ae
     def nsamples(self):
         """Return number of rows of the data_matrix. Also the number of samples.
 
@@ -715,12 +697,8 @@
 
         return self.copy(data_matrix=data_matrix / self.data_matrix)
 
-<<<<<<< HEAD
 
     def concatenate(self, *others, as_coordinates=False):
-=======
-    def concatenate(self, other):
->>>>>>> 054690ae
         """Join samples from a similar FDataGrid object.
 
         Joins samples from another FDataGrid object if it has the same
@@ -767,7 +745,7 @@
             raise ValueError("All the FDataGrids must be sampled in the  same "
                              "sample points.")
 
-<<<<<<< HEAD
+
         elif any([self.nsamples != other.nsamples for other in others]):
 
             raise ValueError(f"All the FDataGrids must contain the same "
@@ -785,11 +763,6 @@
         else:
             return self.copy(data_matrix=numpy.concatenate(data, axis=0))
 
-=======
-        return self.copy(data_matrix=np.concatenate((self.data_matrix,
-                                                    other.data_matrix),
-                                                    axis=0))
->>>>>>> 054690ae
 
     def scatter(self, fig=None, ax=None, nrows=None, ncols=None, **kwargs):
         """Scatter plot of the FDatGrid object.
