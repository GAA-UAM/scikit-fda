"""Discretised functional data module.

This module defines a class for representing functional data as a series of
lists of values, each representing the observation of a function measured in a
list of discretisation points.

"""

import numbers

import copy
import numpy as np
import scipy.stats.mstats
import pandas.api.extensions


from . import basis as fdbasis
from .interpolation import SplineInterpolator
from . import FData
from .._utils import _list_of_arrays, constants


__author__ = "Miguel Carbajo Berrocal"
__email__ = "miguel.carbajo@estudiante.uam.es"


class FDataGrid(FData):
    r"""Represent discretised functional data.

    Class for representing functional data as a set of curves discretised
    in a grid of points.

    Attributes:
        data_matrix (numpy.ndarray): a matrix where each entry of the first
            axis contains the values of a functional datum evaluated at the
            points of discretisation.
        sample_points (numpy.ndarray): 2 dimension matrix where each row
            contains the points of dicretisation for each axis of data_matrix.
        domain_range (numpy.ndarray): 2 dimension matrix where each row
            contains the bounds of the interval in which the functional data
            is considered to exist for each one of the axies.
        dataset_label (str): name of the dataset.
        axes_labels (list): list containing the labels of the different
            axis.
        extrapolation (str or Extrapolation): defines the default type of
            extrapolation. By default None, which does not apply any type of
            extrapolation. See `Extrapolation` for detailled information of the
            types of extrapolation.
        interpolator (GridInterpolator): Defines the type of interpolation
            applied in `evaluate`.
        keepdims (bool):

    Examples:
        Representation of a functional data object with 2 samples
        representing a function :math:`f : \mathbb{R}\longmapsto\mathbb{R}`.

        >>> data_matrix = [[1, 2], [2, 3]]
        >>> sample_points = [2, 4]
        >>> FDataGrid(data_matrix, sample_points)
        FDataGrid(
            array([[[1],
                    [2]],
        <BLANKLINE>
                   [[2],
                    [3]]]),
            sample_points=[array([2, 4])],
            domain_range=array([[2, 4]]),
            ...)

        The number of columns of data_matrix have to be the length of
        sample_points.

        >>> FDataGrid(np.array([1,2,4,5,8]), range(6))
        Traceback (most recent call last):
            ....
        ValueError: Incorrect dimension in data_matrix and sample_points...


        FDataGrid support higher dimensional data both in the domain and image.
        Representation of a functional data object with 2 samples
        representing a function :math:`f : \mathbb{R}\longmapsto\mathbb{R}^2`.

        >>> data_matrix = [[[1, 0.3], [2, 0.4]], [[2, 0.5], [3, 0.6]]]
        >>> sample_points = [2, 4]
        >>> fd = FDataGrid(data_matrix, sample_points)
        >>> fd.ndim_domain, fd.ndim_image
        (1, 2)

        Representation of a functional data object with 2 samples
        representing a function :math:`f : \mathbb{R}^2\longmapsto\mathbb{R}`.

        >>> data_matrix = [[[1, 0.3], [2, 0.4]], [[2, 0.5], [3, 0.6]]]
        >>> sample_points = [[2, 4], [3,6]]
        >>> fd = FDataGrid(data_matrix, sample_points)
        >>> fd.ndim_domain, fd.ndim_image
        (2, 1)

    """

    class _CoordinateIterator:
        """Internal class to iterate through the image coordinates."""

        def __init__(self, fdatagrid):
            """Create an iterator through the image coordinates."""
            self._fdatagrid = fdatagrid

        def __iter__(self):
            """Return an iterator through the image coordinates."""

            for i in range(len(self)):
                yield self[i]

        def __getitem__(self, key):
            """Get a specific coordinate."""
            axes_labels = self._fdatagrid._get_labels_coordinates(key)

            return self._fdatagrid.copy(
                data_matrix=self._fdatagrid.data_matrix[..., key],
                axes_labels=axes_labels)

        def __len__(self):
            """Return the number of coordinates."""
            return self._fdatagrid.ndim_image

    def __init__(self, data_matrix, sample_points=None,
                 domain_range=None, dataset_label=None,
                 axes_labels=None, extrapolation=None,
                 interpolator=None, keepdims=False):
        """Construct a FDataGrid object.

        Args:
            data_matrix (array_like): a matrix where each row contains the
                values of a functional datum evaluated at the
                points of discretisation.
            sample_points (array_like, optional): an array containing the
                points of discretisation where values have been recorded or a
                list of lists with each of the list containing the points of
                dicretisation for each axis.
            domain_range (tuple or list of tuples, optional): contains the
                edges of the interval in which the functional data is
                considered to exist (if the argument has 2 dimensions each
                row is interpreted as the limits of one of the dimension of
                the domain).
            dataset_label (str, optional): name of the dataset.
            axes_labels (list, optional): list containing the labels of the
                different axes. The length of the list must be equal to the sum
                of the number of dimensions of the domain plus the number of
                dimensions of the image.
        """
        self.data_matrix = np.atleast_2d(data_matrix)

        if sample_points is None:
            self.sample_points = _list_of_arrays(
                [np.linspace(0, 1, self.data_matrix.shape[i]) for i in
                 range(1, self.data_matrix.ndim)])

        else:
            # Check that the dimension of the data matches the sample_points
            # list

            self.sample_points = _list_of_arrays(sample_points)

            data_shape = self.data_matrix.shape[1: 1 + self.ndim_domain]
            sample_points_shape = [len(i) for i in self.sample_points]

            if not np.array_equal(data_shape, sample_points_shape):
                raise ValueError("Incorrect dimension in data_matrix and "
                                 "sample_points. Data has shape {} and sample "
                                 "points have shape {}"
                                 .format(data_shape, sample_points_shape))

        self._sample_range = np.array(
            [(self.sample_points[i][0], self.sample_points[i][-1])
             for i in range(self.ndim_domain)])

        if domain_range is None:
                self._domain_range = self.sample_range
            # Default value for domain_range is a list of tuples with
            # the first and last element of each list ofthe sample_points.
        else:
            self._domain_range = np.atleast_2d(domain_range)
            # sample range must by a 2 dimension matrix with as many rows as
            # dimensions in the domain and 2 columns
            if (self._domain_range.ndim != 2
                    or self._domain_range.shape[1] != 2
                    or self._domain_range.shape[0] != self.ndim_domain):
                raise ValueError("Incorrect shape of domain_range.")
            for i in range(self.ndim_domain):
                if (self._domain_range[i, 0] > self.sample_points[i][0]
                        or self._domain_range[i, -1] < self.sample_points[i]
                        [-1]):
                    raise ValueError("Sample points must be within the domain "
                                     "range.")

        # Adjust the data matrix if the dimension of the image is one
        if self.data_matrix.ndim == 1 + self.ndim_domain:
            self.data_matrix = self.data_matrix[..., np.newaxis]

        self.interpolator = interpolator

        super().__init__(extrapolation, dataset_label, axes_labels, keepdims)

        return

    def round(self, decimals=0):
        """Evenly round to the given number of decimals.

        Args:
            decimals (int, optional): Number of decimal places to round to.
                If decimals is negative, it specifies the number of
                positions to the left of the decimal point. Defaults to 0.

        Returns:
            :obj:FDataGrid: Returns a FDataGrid object where all elements
            in its data_matrix are rounded .The real and
            imaginary parts of complex numbers are rounded separately.

        """
        return self.copy(data_matrix=self.data_matrix.round(decimals))

    @property
    def ndim_domain(self):
        """Return number of dimensions of the domain.

        Returns:
            int: Number of dimensions of the domain.

        """
        return len(self.sample_points)

    @property
    def ndim_image(self):
        """Return number of dimensions of the image.

        Returns:
            int: Number of dimensions of the image.

        """
        try:
            # The dimension of the image is the length of the array that can
            #  be extracted from the data_matrix using all the dimensions of
            #  the domain.
            return self.data_matrix.shape[1 + self.ndim_domain]
        # If there is no array that means the dimension of the image is 1.
        except IndexError:
            return 1

    @property
    def coordinates(self):
        r"""Returns an object to access to the image coordinates.

        If the functional object contains multivariate samples
        :math:`f: \mathbb{R}^n \rightarrow \mathbb{R}^d`, this class allows
        iterate and get coordinates of the vector
        :math:`f = (f_0, ..., f_{d-1})`.

        Examples:

            We will construct a dataset of curves in :math:`\mathbb{R}^3`

            >>> from skfda.datasets import make_multimodal_samples
            >>> fd = make_multimodal_samples(ndim_image=3, random_state=0)
            >>> fd.ndim_image
            3

            The functions of this dataset are vectorial functions
            :math:`f(t) = (f_0(t), f_1(t), f_2(t))`. We can obtain a specific
            component of the vector, for example, the first one.

            >>> fd_0 = fd.coordinates[0]
            >>> fd_0
            FDataGrid(...)

            The object returned has image dimension equal to 1

            >>> fd_0.ndim_image
            1

            Or we can get multiple components, it can be accesed as a 1-d
            numpy array of coordinates, for example, :math:`(f_0(t), f_1(t))`.

            >>> fd_01 = fd.coordinates[0:2]
            >>> fd_01.ndim_image
            2

            We can use this method to iterate throught all the coordinates.

            >>> for fd_i in fd.coordinates:
            ...     fd_i.ndim_image
            1
            1
            1

            This object can be used to split a FDataGrid in a list with
            their components.

            >>> fd_list = list(fd.coordinates)
            >>> len(fd_list)
            3

        """

        return FDataGrid._CoordinateIterator(self)

    @property
    def ndim(self):
        """Return number of dimensions of the data matrix.

        Returns:
            int: Number of dimensions of the data matrix.

        """
        return self.data_matrix.ndim

    @property
    def nsamples(self):
        """Return number of rows of the data_matrix. Also the number of samples.

        Returns:
            int: Number of samples of the FDataGrid object. Also the number of
                rows of the data_matrix.

        """
        return self.data_matrix.shape[0]

    @property
    def ncol(self):
        """Return number of columns of the data_matrix.

        Also the number of points of discretisation.

        Returns:
            int: Number of columns of the data_matrix.

        """
        return self.data_matrix.shape[1]

    @property
    def sample_range(self):
        """Return the edges of the interval in which the functional data is
            considered to exist by the sample points.

            Do not have to be equal to the domain_range.
        """
        return self._sample_range

    @property
    def domain_range(self):
        """Return the edges of the interval in which the functional data is
            considered to exist by the sample points.

            Do not have to be equal to the sample_range.
        """
        return self._domain_range

    @property
    def shape(self):
        """Dimensions (aka shape) of the data_matrix.

        Returns:
            list of int: List containing the length of the matrix on each of
            its axis. If the matrix is 2 dimensional shape returns [number of
            rows, number of columns].

        """
        return self.data_matrix.shape

    @property
    def interpolator(self):
        """Defines the type of interpolation applied in `evaluate`."""
        return self._interpolator

    @interpolator.setter
    def interpolator(self, new_interpolator):
        """Sets the interpolator of the FDataGrid."""
        if new_interpolator is None:
            new_interpolator = SplineInterpolator()

        self._interpolator = new_interpolator
        self._interpolator_evaluator = None

    @property
    def _evaluator(self):
        """Return the evaluator constructed by the interpolator."""

        if self._interpolator_evaluator is None:
            self._interpolator_evaluator = self._interpolator.evaluator(self)

        return self._interpolator_evaluator

    def _evaluate(self, eval_points, *, derivative=0):
        """"Evaluate the object or its derivatives at a list of values.

        Args:
            eval_points (array_like): List of points where the functions are
                evaluated. If a matrix of shape nsample x eval_points is given
                each sample is evaluated at the values in the corresponding row
                in eval_points.
            derivative (int, optional): Order of the derivative. Defaults to 0.

        Returns:
            (numpy.darray): Matrix whose rows are the values of the each
            function at the values specified in eval_points.

        """

        return self._evaluator.evaluate(eval_points, derivative=derivative)

    def _evaluate_composed(self, eval_points, *, derivative=0):
        """"Evaluate the object or its derivatives at a list of values.

        Args:
            eval_points (array_like): List of points where the functions are
                evaluated. If a matrix of shape nsample x eval_points is given
                each sample is evaluated at the values in the corresponding row
                in eval_points.
            derivative (int, optional): Order of the derivative. Defaults to 0.

        Returns:
            (numpy.darray): Matrix whose rows are the values of the each
            function at the values specified in eval_points.

        """

        return self._evaluator.evaluate_composed(eval_points,
                                                 derivative=derivative)

    def derivative(self, order=1):
        r"""Differentiate a FDataGrid object.

        It is calculated using lagged differences. If we call :math:`D` the
        data_matrix, :math:`D^1` the derivative of order 1 and :math:`T` the
        vector contaning the points of discretisation; :math:`D^1` is
        calculated as it follows:

        .. math::

            D^{1}_{ij} = \begin{cases}
            \frac{D_{i1} - D_{i2}}{ T_{1} - T_{2}}  & \mbox{if } j = 1 \\
            \frac{D_{i(m-1)} - D_{im}}{ T_{m-1} - T_m}  & \mbox{if }
                j = m \\
            \frac{D_{i(j-1)} - D_{i(j+1)}}{ T_{j-1} - T_{j+1}} & \mbox{if }
            1 < j < m
            \end{cases}

        Where m is the number of columns of the matrix :math:`D`.

        Order > 1 derivatives are calculated by using derivative recursively.

        Args:
            order (int, optional): Order of the derivative. Defaults to one.

        Examples:
            First order derivative

            >>> fdata = FDataGrid([1,2,4,5,8], range(5))
            >>> fdata.derivative()
            FDataGrid(
                array([[[ 1. ],
                        [ 1.5],
                        [ 1.5],
                        [ 2. ],
                        [ 3. ]]]),
                sample_points=[array([0, 1, 2, 3, 4])],
                domain_range=array([[0, 4]]),
                ...)

            Second order derivative

            >>> fdata = FDataGrid([1,2,4,5,8], range(5))
            >>> fdata.derivative(2)
            FDataGrid(
                array([[[ 0.5 ],
                        [ 0.25],
                        [ 0.25],
                        [ 0.75],
                        [ 1.  ]]]),
                sample_points=[array([0, 1, 2, 3, 4])],
                domain_range=array([[0, 4]]),
                ...)

        """
        if self.ndim_domain != 1:
            raise NotImplementedError(
                "This method only works when the dimension "
                "of the domain of the FDatagrid object is "
                "one.")
        if order < 1:
            raise ValueError("The order of a derivative has to be greater "
                             "or equal than 1.")
        if self.ndim_domain > 1 or self.ndim_image > 1:
            raise NotImplementedError("Not implemented for 2 or more"
                                      " dimensional data.")
        if np.isnan(self.data_matrix).any():
            raise ValueError("The FDataGrid object cannot contain nan "
                             "elements.")
        data_matrix = self.data_matrix[..., 0]
        sample_points = self.sample_points[0]
        for _ in range(order):
            mdata = []
            for i in range(self.nsamples):
                arr = (np.diff(data_matrix[i]) /
                       (sample_points[1:]
                        - sample_points[:-1]))
                arr = np.append(arr, arr[-1])
                arr[1:-1] += arr[:-2]
                arr[1:-1] /= 2
                mdata.append(arr)
            data_matrix = np.array(mdata)

        if self.dataset_label:
            dataset_label = "{} - {} derivative".format(self.dataset_label,
                                                        order)
        else:
            dataset_label = None

        return self.copy(data_matrix=data_matrix, sample_points=sample_points,
                         dataset_label=dataset_label)

    def __check_same_dimensions(self, other):
        if self.data_matrix.shape[1] != other.data_matrix.shape[1]:
            raise ValueError("Error in columns dimensions")
        if not np.array_equal(self.sample_points, other.sample_points):
            raise ValueError("Sample points for both objects must be equal")

    def mean(self):
        """Compute the mean of all the samples.

        Returns:
            FDataGrid : A FDataGrid object with just one sample representing
            the mean of all the samples in the original object.

        """
        return self.copy(data_matrix=self.data_matrix.mean(axis=0,
                                                           keepdims=True))

    def var(self):
        """Compute the variance of a set of samples in a FDataGrid object.

        Returns:
            FDataGrid: A FDataGrid object with just one sample representing the
            variance of all the samples in the original FDataGrid object.

        """
        return self.copy(data_matrix=[np.var(self.data_matrix, 0)])

    def cov(self):
        """Compute the covariance.

        Calculates the covariance matrix representing the covariance of the
        functional samples at the observation points.

        Returns:
            numpy.darray: Matrix of covariances.

        """

        if self.dataset_label is not None:
            dataset_label = self.dataset_label + ' - covariance'
        else:
            dataset_label = None

        return self.copy(data_matrix=np.cov(self.data_matrix,
                                            rowvar=False)[np.newaxis, ...],
                         sample_points=[self.sample_points[0],
                                        self.sample_points[0]],
                         domain_range=[self.domain_range[0],
                                       self.domain_range[0]],
                         dataset_label=dataset_label)

    def gmean(self):
        """Compute the geometric mean of all samples in the FDataGrid object.

        Returns:
            FDataGrid: A FDataGrid object with just one sample representing
            the geometric mean of all the samples in the original
            FDataGrid object.

        """
        return self.copy(data_matrix=[
            scipy.stats.mstats.gmean(self.data_matrix, 0)])

    def __add__(self, other):
        """Addition for FDataGrid object.

        It supports other FDataGrid objects, numpy.ndarray and numbers.

        """
        if isinstance(other, (np.ndarray, numbers.Number)):
            data_matrix = other
        elif isinstance(other, FDataGrid):
            self.__check_same_dimensions(other)
            data_matrix = other.data_matrix
        else:
            return NotImplemented

        return self.copy(data_matrix=self.data_matrix + data_matrix)

    def __radd__(self, other):
        """Addition for FDataGrid object.

        It supports other FDataGrid objects, numpy.ndarray and numbers.

        """

        return self.__add__(other)

    def __sub__(self, other):
        """Subtraction for FDataGrid object.

        It supports other FDataGrid objects, numpy.ndarray and numbers.

        """
        if isinstance(other, (np.ndarray, numbers.Number)):
            data_matrix = other
        elif isinstance(other, FDataGrid):
            self.__check_same_dimensions(other)
            data_matrix = other.data_matrix
        else:
            return NotImplemented

        return self.copy(data_matrix=self.data_matrix - data_matrix)

    def __rsub__(self, other):
        """Right Subtraction for FDataGrid object.

        It supports other FDataGrid objects, numpy.ndarray and numbers.

        """
        if isinstance(other, (np.ndarray, numbers.Number)):
            data_matrix = other
        elif isinstance(other, FDataGrid):
            self.__check_same_dimensions(other)
            data_matrix = other.data_matrix
        else:
            return NotImplemented

        return self.copy(data_matrix=data_matrix - self.data_matrix)

    def __mul__(self, other):
        """Multiplication for FDataGrid object.

        It supports other FDataGrid objects, numpy.ndarray and numbers.

        """
        if isinstance(other, (np.ndarray, numbers.Number)):
            data_matrix = other
        elif isinstance(other, FDataGrid):
            self.__check_same_dimensions(other)
            data_matrix = other.data_matrix
        else:
            return NotImplemented

        return self.copy(data_matrix=self.data_matrix * data_matrix)

    def __rmul__(self, other):
        """Multiplication for FDataGrid object.

        It supports other FDataGrid objects, numpy.ndarray and numbers.

        """
        return self.__mul__(other)

    def __truediv__(self, other):
        """Division for FDataGrid object.

        It supports other FDataGrid objects, numpy.ndarray and numbers.

        """
        if isinstance(other, (np.ndarray, numbers.Number)):
            data_matrix = other
        elif isinstance(other, FDataGrid):
            self.__check_same_dimensions(other)
            data_matrix = other.data_matrix
        else:
            return NotImplemented

        return self.copy(data_matrix=self.data_matrix / data_matrix)

    def __rtruediv__(self, other):
        """Division for FDataGrid object.

        It supports other FDataGrid objects, numpy.ndarray and numbers.

        """
        if isinstance(other, (np.ndarray, numbers.Number)):
            data_matrix = other
        elif isinstance(other, FDataGrid):
            self.__check_same_dimensions(other)
            data_matrix = other.data_matrix
        else:
            return NotImplemented

        return self.copy(data_matrix=data_matrix / self.data_matrix)


    def concatenate(self, *others, as_coordinates=False):
        """Join samples from a similar FDataGrid object.

        Joins samples from another FDataGrid object if it has the same
        dimensions and sampling points.

        Args:
            others (:obj:`FDataGrid`): Objects to be concatenated.
            as_coordinates (boolean, optional):  If False concatenates as
                new samples, else, concatenates the other functions as
                new components of the image. Defaults to false.

        Returns:
            :obj:`FDataGrid`: FDataGrid object with the samples from the
            original objects.

        Examples:
            >>> fd = FDataGrid([1,2,4,5,8], range(5))
            >>> fd_2 = FDataGrid([3,4,7,9,2], range(5))
            >>> fd.concatenate(fd_2)
            FDataGrid(
                array([[[1],
                        [2],
                        [4],
                        [5],
                        [8]],
            <BLANKLINE>
                       [[3],
                        [4],
                        [7],
                        [9],
                        [2]]]),
                sample_points=[array([0, 1, 2, 3, 4])],
                domain_range=array([[0, 4]]),
                ...)

        """
        # Checks
        if not as_coordinates:
            for other in others:
                self.__check_same_dimensions(other)

        elif not all([np.array_equal(self.sample_points, other.sample_points)
                      for other in others]):
            raise ValueError("All the FDataGrids must be sampled in the  same "
                             "sample points.")


        elif any([self.nsamples != other.nsamples for other in others]):

            raise ValueError(f"All the FDataGrids must contain the same "
                             f"number of samples {self.nsamples} to "
                             f"concatenate as a new coordinate.")


        data = [self.data_matrix] + [other.data_matrix for other in others]


        if as_coordinates:
            return self.copy(data_matrix=np.concatenate(data, axis=-1),
                             axes_labels=self._join_labels_coordinates(*others))

        else:
            return self.copy(data_matrix=np.concatenate(data, axis=0))


    def scatter(self, fig=None, ax=None, nrows=None, ncols=None, **kwargs):
        """Scatter plot of the FDatGrid object.

        Args:
            fig (figure object, optional): figure over with the graphs are
                plotted in case ax is not specified. If None and ax is also
                None, the figure is initialized.
            ax (list of axis objects, optional): axis over where the graphs
                are plotted. If None, see param fig.
            nrows(int, optional): designates the number of rows of the figure
                to plot the different dimensions of the image. Only specified
                if fig and ax are None.
            ncols(int, optional): designates the number of columns of the
                figure to plot the different dimensions of the image. Only
                specified if fig and ax are None.
            **kwargs: keyword arguments to be passed to the
                matplotlib.pyplot.scatter function;

        Returns:
            fig (figure object): figure object in which the graphs are plotted
                in case ax is None.
            ax (axes object): axes in which the graphs are plotted.

        """
        fig, ax = self.generic_plotting_checks(fig, ax, nrows, ncols)

        if self.ndim_domain == 1:
            for i in range(self.ndim_image):
                for j in range(self.nsamples):
                    ax[i].scatter(self.sample_points[0],
                                  self.data_matrix[j, :, i].T, **kwargs)
        else:
            X = self.sample_points[0]
            Y = self.sample_points[1]
            X, Y = np.meshgrid(X, Y)
            for i in range(self.ndim_image):
                for j in range(self.nsamples):
                    ax[i].scatter(X, Y, self.data_matrix[j, :, :, i].T,
                                  **kwargs)

        self.set_labels(fig, ax)

        return fig, ax

    def to_basis(self, basis, **kwargs):
        """Return the basis representation of the object.

        Args:
            basis(Basis): basis object in which the functional data are
                going to be represented.
            **kwargs: keyword arguments to be passed to
                FDataBasis.from_data().

        Returns:
            FDataBasis: Basis representation of the funtional data
            object.

        Examples:
            >>> import numpy as np
            >>> import skfda
            >>> t = np.linspace(0, 1, 5)
            >>> x = np.sin(2 * np.pi * t) + np.cos(2 * np.pi * t)
            >>> x
            array([ 1.,  1., -1., -1.,  1.])

            >>> fd = FDataGrid(x, t)
            >>> basis = skfda.representation.basis.Fourier((0, 1), nbasis=3)
            >>> fd_b = fd.to_basis(basis)
            >>> fd_b.coefficients.round(2)
            array([[ 0.  , 0.71, 0.71]])

        """
        if self.ndim_domain > 1:
            raise NotImplementedError("Only support 1 dimension on the "
                                      "domain.")
        elif self.ndim_image > 1:
            raise NotImplementedError("Only support 1 dimension on the "
                                      "image.")
        return fdbasis.FDataBasis.from_data(self.data_matrix[..., 0],
                                            self.sample_points[0],
                                            basis,
                                            keepdims=self.keepdims,
                                            **kwargs)

    def to_grid(self, sample_points=None):
        """Return the discrete representation of the object.

        Args:
            sample_points (array_like, optional):  2 dimension matrix where
            each row contains the points of dicretisation for each axis of
            data_matrix.

        Returns:
              FDataGrid: Discrete representation of the functional data
              object.

        """
        if sample_points is None:
            sample_points = self.sample_points

        return self.copy(data_matrix=self.evaluate(sample_points, grid=True),
                         sample_points=sample_points)

    def copy(self, *,
             deep=False,  # For Pandas compatibility
             data_matrix=None, sample_points=None,
             domain_range=None, dataset_label=None,
             axes_labels=None, extrapolation=None,
             interpolator=None, keepdims=None):
        """Returns a copy of the FDataGrid.

        If an argument is provided the corresponding attribute in the new copy
        is updated.

        """

        if data_matrix is None:
            # The data matrix won't be writeable
            data_matrix = self.data_matrix

        if sample_points is None:
            # Sample points won`t be writeable
            sample_points = self.sample_points

        if domain_range is None:
            domain_range = copy.deepcopy(self.domain_range)

        if dataset_label is None:
            dataset_label = copy.copy(self.dataset_label)

        if axes_labels is None:
            axes_labels = copy.copy(self.axes_labels)

        if extrapolation is None:
            extrapolation = self.extrapolation

        if interpolator is None:
            interpolator = self.interpolator

        if keepdims is None:
            keepdims = self.keepdims

        return FDataGrid(data_matrix, sample_points=sample_points,
                         domain_range=domain_range,
                         dataset_label=dataset_label,
                         axes_labels=axes_labels, extrapolation=extrapolation,
                         interpolator=interpolator, keepdims=keepdims)

    def shift(self, shifts, *, restrict_domain=False, extrapolation=None,
              eval_points=None):
        """Perform a shift of the curves.

        Args:
            shifts (array_like or numeric): List with the shifts
                corresponding for each sample or numeric with the shift to
                apply to all samples.
            restrict_domain (bool, optional): If True restricts the domain to
                avoid evaluate points outside the domain using extrapolation.
                Defaults uses extrapolation.
            extrapolation (str or Extrapolation, optional): Controls the
                extrapolation mode for elements outside the domain range.
                By default uses the method defined in fd. See extrapolation to
                more information.
            eval_points (array_like, optional): Set of points where
                the functions are evaluated to obtain the discrete
                representation of the object to operate. If an empty list the
                current sample_points are used to unificate the domain of the
                shifted data.

        Returns:
            :class:`FDataGrid` with the shifted data.
        """

        if np.isscalar(shifts):
            shifts = [shifts]

        shifts = np.array(shifts)

        # Case unidimensional treated as the multidimensional
        if self.ndim_domain == 1 and shifts.ndim == 1 and shifts.shape[0] != 1:
            shifts = shifts[:, np.newaxis]

        # Case same shift for all the curves
        if shifts.shape[0] == self.ndim_domain and shifts.ndim == 1:

            # Column vector with shapes
            shifts = np.atleast_2d(shifts).T

            sample_points = self.sample_points + shifts
            domain_range = self.domain_range + shifts

            return self.copy(sample_points=sample_points,
                             domain_range=domain_range)
        if shifts.shape[0] != self.nsamples:
            raise ValueError(f"shifts vector ({shifts.shape[0]}) must have the"
                             f" same length than the number of samples "
                             f"({self.nsamples})")

        if eval_points is None:
            eval_points = self.sample_points

        if restrict_domain:
            domain = np.asarray(self.domain_range)
            a = domain[:, 0] - np.atleast_1d(np.min(np.min(shifts, axis=1), 0))
            b = domain[:, 1] - np.atleast_1d(np.max(np.max(shifts, axis=1), 0))

            domain = np.vstack((a, b)).T

            eval_points = [eval_points[i][
                np.logical_and(eval_points[i] >= domain[i, 0],
                               eval_points[i] <= domain[i, 1])]
                           for i in range(self.ndim_domain)]

        else:
            domain = self.domain_range

        eval_points = np.asarray(eval_points)

        eval_points_repeat = np.repeat(eval_points[np.newaxis, :],
                                       self.nsamples, axis=0)

        # Solve problem with cartesian and matrix indexing
        if self.ndim_domain > 1:
            shifts[:, :2] = np.flip(shifts[:, :2], axis=1)

        shifts = np.repeat(shifts[..., np.newaxis],
                           eval_points.shape[1], axis=2)

        eval_points_shifted = eval_points_repeat + shifts

        data_matrix = self.evaluate(eval_points_shifted,
                                    extrapolation=extrapolation,
                                    aligned_evaluation=False,
                                    grid=True)

        return self.copy(data_matrix=data_matrix, sample_points=eval_points,
                         domain_range=domain)

    def compose(self, fd, *, eval_points=None):
        """Composition of functions.

        Performs the composition of functions.

        Args:
            fd (:class:`FData`): FData object to make the composition. Should
                have the same number of samples and image dimension equal to 1.
            eval_points (array_like): Points to perform the evaluation.
        """

        if self.ndim_domain != fd.ndim_image:
            raise ValueError(f"Dimension of codomain of first function do not "
                             f"match with the domain of the second function "
                             f"({self.ndim_domain})!=({fd.ndim_image}).")

        # All composed with same function
        if fd.nsamples == 1 and self.nsamples != 1:
            fd = fd.copy(data_matrix=np.repeat(fd.data_matrix, self.nsamples,
                                               axis=0))

        if fd.ndim_domain == 1:
            if eval_points is None:
                try:
                    eval_points = fd.sample_points[0]
                except:
<<<<<<< HEAD
                    eval_points = numpy.linspace(*fd.domain_range[0],
                                                 constants.N_POINTS_COARSE_MESH)
=======
                    eval_points = np.linspace(*fd.domain_range[0],
                                              constants.N_POINTS_COARSE_MESH)

>>>>>>> ee55621e

            eval_points_transformation = fd(eval_points, keepdims=False)
            data_matrix = self(eval_points_transformation,
                               aligned_evaluation=False)
        else:
            if eval_points is None:
                eval_points = fd.sample_points

            grid_transformation = fd(eval_points, grid=True, keepdims=True)

            lengths = [len(ax) for ax in eval_points]

            eval_points_transformation = np.empty((self.nsamples,
                                                   np.prod(lengths),
                                                   self.ndim_domain))

            for i in range(self.nsamples):
                eval_points_transformation[i] = np.array(
                    list(map(np.ravel, grid_transformation[i].T))
                    ).T

            data_flatten = self(eval_points_transformation,
                                aligned_evaluation=False)

            data_matrix = data_flatten.reshape((self.nsamples, *lengths,
                                                self.ndim_image))

        return self.copy(data_matrix=data_matrix,
                         sample_points=eval_points,
                         domain_range=fd.domain_range)

    def __str__(self):
        """Return str(self)."""
        return ('Data set:    ' + str(self.data_matrix)
                + '\nsample_points:    ' + str(self.sample_points)
                + '\ntime range:    ' + str(self.domain_range))

    def __repr__(self):
        """Return repr(self)."""

        if self.axes_labels is None:
            axes_labels = None
        else:
            axes_labels = self.axes_labels.tolist()

        return (f"FDataGrid("
                f"\n{repr(self.data_matrix)},"
                f"\nsample_points={repr(self.sample_points)},"
                f"\ndomain_range={repr(self.domain_range)},"
                f"\ndataset_label={repr(self.dataset_label)},"
                f"\naxes_labels={repr(axes_labels)},"
                f"\nextrapolation={repr(self.extrapolation)},"
                f"\ninterpolator={repr(self.interpolator)},"
                f"\nkeepdims={repr(self.keepdims)})").replace('\n', '\n    ')

    def __getitem__(self, key):
        """Return self[key]."""
        if isinstance(key, tuple):
            # If there are not values for every dimension, the remaining ones
            # are kept
            key += (slice(None),) * (self.ndim_domain + 1 - len(key))

            sample_points = [self.sample_points[i][subkey]
                             for i, subkey in enumerate(
                                 key[1:1 + self.ndim_domain])]

            return self.copy(data_matrix=self.data_matrix[key],
                             sample_points=sample_points)

        if isinstance(key, int):
            return self.copy(data_matrix=self.data_matrix[key:key + 1])

        else:
            return self.copy(data_matrix=self.data_matrix[key])

    #####################################################################
    # Numpy methods
    #####################################################################

    def __array_ufunc__(self, ufunc, method, *inputs, **kwargs):

        for i in inputs:
            if isinstance(i, FDataGrid) and not np.all(i.sample_points ==
                                                       self.sample_points):
                return NotImplemented

        new_inputs = [i.data_matrix if isinstance(i, FDataGrid)
                      else i for i in inputs]

        outputs = kwargs.pop('out', None)
        if outputs:
            new_outputs = [o.data_matrix if isinstance(o, FDataGrid)
                           else o for o in outputs]
            kwargs['out'] = tuple(new_outputs)
        else:
            new_outputs = (None,) * ufunc.nout

        results = getattr(ufunc, method)(*new_inputs, **kwargs)
        if results is NotImplemented:
            return NotImplemented

        if ufunc.nout == 1:
            results = (results,)

        results = tuple((result
                         if output is None else output)
                        for result, output in zip(results, new_outputs))

        results = [self.copy(data_matrix=r) for r in results]

        return results[0] if len(results) == 1 else results

    #####################################################################
    # Pandas ExtensionArray methods
    #####################################################################
    @property
    def dtype(self):
        """The dtype for this extension array, FDataGridDType"""
        return FDataGridDType

    @property
    def nbytes(self) -> int:
        """
        The number of bytes needed to store this object in memory.
        """
        return self.data_matrix.nbytes() + sum(
            p.nbytes() for p in self.sample_points)


class FDataGridDType(pandas.api.extensions.ExtensionDtype):
    """
    DType corresponding to FDataGrid in Pandas
    """
    name = 'functional data (grid)'
    kind = 'O'
    type = FDataGrid
    na_value = None

    @classmethod
    def construct_from_string(cls, string):
        if string == cls.name:
            return cls()
        else:
            raise TypeError("Cannot construct a '{}' from "
                            "'{}'".format(cls, string))

    @classmethod
    def construct_array_type(cls):
        return FDataGrid<|MERGE_RESOLUTION|>--- conflicted
+++ resolved
@@ -1024,14 +1024,9 @@
                 try:
                     eval_points = fd.sample_points[0]
                 except:
-<<<<<<< HEAD
-                    eval_points = numpy.linspace(*fd.domain_range[0],
-                                                 constants.N_POINTS_COARSE_MESH)
-=======
                     eval_points = np.linspace(*fd.domain_range[0],
                                               constants.N_POINTS_COARSE_MESH)
 
->>>>>>> ee55621e
 
             eval_points_transformation = fd(eval_points, keepdims=False)
             data_matrix = self(eval_points_transformation,
