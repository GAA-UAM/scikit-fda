from __future__ import annotations

import unittest
from typing import Sequence

import numpy as np
from scipy.integrate import cumtrapz
from sklearn.preprocessing import OneHotEncoder

from skfda import datasets
from skfda.misc.covariances import Gaussian
from skfda.misc.operators import LinearDifferentialOperator
from skfda.misc.regularization import L2Regularization
from skfda.ml.regression import HistoricalLinearRegression, LinearRegression
from skfda.representation.basis import BSpline, FDataBasis, Fourier, Monomial
from skfda.representation.grid import FDataGrid


class TestScalarLinearRegression(unittest.TestCase):
    """Tests for linear regression with scalar response."""

<<<<<<< HEAD
    def test_single_explanatory(self) -> None:
        """Test a basic example of functional regression.
=======
    def test_regression_single_explanatory(self) -> None:
>>>>>>> 3c62e310

        Scalar response with functional covariates.
        """
        x_basis = Monomial(n_basis=7)
        x_fd = FDataBasis(x_basis, np.identity(7))

        beta_basis = Fourier(n_basis=5)
        beta_fd = FDataBasis(beta_basis, [1, 1, 1, 1, 1])
<<<<<<< HEAD
        y = [
=======
        y = np.array([
>>>>>>> 3c62e310
            0.9999999999999993,
            0.162381381441085,
            0.08527083481359901,
            0.08519946930844623,
            0.09532291032042489,
            0.10550022969639987,
            0.11382675064746171,
<<<<<<< HEAD
        ]

        scalar = LinearRegression(coef_basis=[beta_basis])
        scalar.fit(x_fd, y)
=======
        ])

        scalar = LinearRegression(coef_basis=[beta_basis])
        scalar.fit(x_fd, y)
        assert isinstance(scalar.coef_[0], FDataBasis)
>>>>>>> 3c62e310
        np.testing.assert_allclose(
            scalar.coef_[0].coefficients,
            beta_fd.coefficients,
        )
        np.testing.assert_allclose(
<<<<<<< HEAD
            scalar.intercept_, 0.0, atol=1e-6,
=======
            scalar.intercept_,
            0.0, atol=1e-6,
>>>>>>> 3c62e310
        )

        y_pred = scalar.predict(x_fd)
        np.testing.assert_allclose(y_pred, y)

        scalar = LinearRegression(
            coef_basis=[beta_basis],
            fit_intercept=False,
        )
        scalar.fit(x_fd, y)
<<<<<<< HEAD
=======
        assert isinstance(scalar.coef_[0], FDataBasis)
>>>>>>> 3c62e310
        np.testing.assert_allclose(
            scalar.coef_[0].coefficients,
            beta_fd.coefficients,
        )
        np.testing.assert_equal(
<<<<<<< HEAD
            scalar.intercept_, 0.0,
=======
            scalar.intercept_,
            0.0,
>>>>>>> 3c62e310
        )

        y_pred = scalar.predict(x_fd)
        np.testing.assert_allclose(y_pred, y)

<<<<<<< HEAD
    def test_multiple_explanatory(self) -> None:
        """Test a example of functional regression.

        Scalar response with functional covariates.
        """
        y = [1, 2, 3, 4, 5, 6, 7]
=======
    def test_regression_multiple_explanatory(self) -> None:
        y = np.array([1, 2, 3, 4, 5, 6, 7])
>>>>>>> 3c62e310

        X = FDataBasis(Monomial(n_basis=7), np.identity(7))

        beta1 = BSpline(domain_range=(0, 1), n_basis=5)

        scalar = LinearRegression(coef_basis=[beta1])

        scalar.fit(X, y)

        np.testing.assert_allclose(
<<<<<<< HEAD
            scalar.intercept_.round(4), np.array([32.65]), rtol=1e-3,
=======
            scalar.intercept_.round(4),
            np.array([32.65]),
            rtol=1e-3,
>>>>>>> 3c62e310
        )

        assert isinstance(scalar.coef_[0], FDataBasis)
        np.testing.assert_allclose(
            scalar.coef_[0].coefficients.round(4),
            np.array([[
                -28.6443,
                80.3996,
                -188.587,
                236.5832,
                -481.3449,
<<<<<<< HEAD
            ]]), rtol=1e-3,
=======
            ]]),
            rtol=1e-3,
>>>>>>> 3c62e310
        )

        y_pred = scalar.predict(X)
        np.testing.assert_allclose(y_pred, y, atol=0.01)

<<<<<<< HEAD
    def test_mixed(self) -> None:
        """Test a example of functional regression.

        Scalar response with multivariate and functional covariates.
        """
        multivariate = np.array(
            [[0, 0], [2, 7], [1, 7], [3, 9], [4, 16], [2, 14], [3, 5]],
        )

        x_fd = FDataBasis(Monomial(n_basis=3), [
            [1, 0, 0],
            [0, 1, 0],
            [0, 0, 1],
            [1, 0, 1],
            [1, 0, 0],
            [0, 1, 0],
            [0, 0, 1],
        ])

        X = [multivariate, x_fd]

        # y = 2 + sum([3, 1] * array) + int(3 * function)  # noqa: E800
        intercept = 2
        coefs_multivariate = np.array([3, 1])
        coefs_functions = FDataBasis(
            Monomial(n_basis=3), [[3, 0, 0]],
=======
    def test_regression_mixed(self) -> None:

        multivariate = np.array([
            [0, 0], [2, 7], [1, 7], [3, 9],
            [4, 16], [2, 14], [3, 5],
        ])

        X: Sequence[
            np.typing.NDArray[np.float_] | FDataBasis,
        ] = [
            multivariate,
            FDataBasis(
                Monomial(n_basis=3),
                [
                    [1, 0, 0], [0, 1, 0], [0, 0, 1],
                    [1, 0, 1], [1, 0, 0], [0, 1, 0],
                    [0, 0, 1],
                ],
            ),
        ]

        intercept = 2
        coefs_multivariate = np.array([3, 1])
        coefs_functions = FDataBasis(
            Monomial(n_basis=3),
            [[3, 0, 0]],
>>>>>>> 3c62e310
        )
        y_integral = np.array([3, 3 / 2, 1, 4, 3, 3 / 2, 1])
        y_sum = multivariate @ coefs_multivariate
        y = 2 + y_sum + y_integral

        scalar = LinearRegression()
        scalar.fit(X, y)

        np.testing.assert_allclose(
<<<<<<< HEAD
            scalar.intercept_, intercept, atol=0.01,
        )

        np.testing.assert_allclose(
            scalar.coef_[0], coefs_multivariate, atol=0.01,
=======
            scalar.intercept_,
            intercept,
            atol=0.01,
        )

        np.testing.assert_allclose(
            scalar.coef_[0],
            coefs_multivariate,
            atol=0.01,
>>>>>>> 3c62e310
        )

        assert isinstance(scalar.coef_[1], FDataBasis)
        np.testing.assert_allclose(
            scalar.coef_[1].coefficients,
            coefs_functions.coefficients,
            atol=0.01,
        )

        y_pred = scalar.predict(X)
        np.testing.assert_allclose(y_pred, y, atol=0.01)

<<<<<<< HEAD
    def test_mixed_regularization(self) -> None:
        """Test a example of functional regression.

        Scalar response with multivariate and functional covariates
        using regularization.
        """
        multivariate = np.array(
            [[0, 0], [2, 7], [1, 7], [3, 9], [4, 16], [2, 14], [3, 5]],
        )
        x_fd = FDataBasis(Monomial(n_basis=3), [
            [1, 0, 0],
            [0, 1, 0],
            [0, 0, 1],
            [1, 0, 1],
            [1, 0, 0],
            [0, 1, 0],
            [0, 0, 1],
        ])

        X = [multivariate, x_fd]

        # y = 2 + sum([3, 1] * array) + int(3 * function)  # noqa: E800
=======
    def test_regression_mixed_regularization(self) -> None:

        multivariate = np.array([
            [0, 0], [2, 7], [1, 7], [3, 9],
            [4, 16], [2, 14], [3, 5],
        ])

        X: Sequence[
            np.typing.NDArray[np.float_] | FDataBasis,
        ] = [
            multivariate,
            FDataBasis(
                Monomial(n_basis=3),
                [
                    [1, 0, 0], [0, 1, 0], [0, 0, 1],
                    [1, 0, 1], [1, 0, 0], [0, 1, 0],
                    [0, 0, 1],
                ]),
        ]

>>>>>>> 3c62e310
        intercept = 2
        coefs_multivariate = np.array([3, 1])
        y_integral = np.array([3, 3 / 2, 1, 4, 3, 3 / 2, 1])
        y_sum = multivariate @ coefs_multivariate
        y = 2 + y_sum + y_integral

        scalar = LinearRegression(
            regularization=[
                L2Regularization(lambda x: x),
                L2Regularization(
                    LinearDifferentialOperator(2),
                ),
            ],
        )
        scalar.fit(X, y)

        np.testing.assert_allclose(
<<<<<<< HEAD
            scalar.intercept_, intercept, atol=0.01,
=======
            scalar.intercept_,
            intercept,
            atol=0.01,
>>>>>>> 3c62e310
        )

        np.testing.assert_allclose(
            scalar.coef_[0],
            [2.536739, 1.072186],
            atol=0.01,
        )

        assert isinstance(scalar.coef_[1], FDataBasis)
        np.testing.assert_allclose(
            scalar.coef_[1].coefficients,
            [[2.125676, 2.450782, 5.808745e-4]],
            atol=0.01,
        )

        y_pred = scalar.predict(X)
        np.testing.assert_allclose(
            y_pred,
            [
<<<<<<< HEAD
                5.349035,
                16.456464,
                13.361185,
                23.930295,
                32.650965,
                23.961766,
                16.29029,
=======
                5.349035, 16.456464, 13.361185, 23.930295,
                32.650965, 23.961766, 16.29029,
>>>>>>> 3c62e310
            ],
            atol=0.01,
        )

<<<<<<< HEAD
    def test_regularization(self) -> None:
        """Test a example of functional regression.
=======
    def test_regression_regularization(self) -> None:
>>>>>>> 3c62e310

        Scalar response with functional covariates using regularization.
        """
        x_basis = Monomial(n_basis=7)
        x_fd = FDataBasis(x_basis, np.identity(7))

        beta_basis = Fourier(n_basis=5)
<<<<<<< HEAD
        beta_fd = FDataBasis(beta_basis, [1.0403, 0, 0, 0, 0])
        y = [
=======
        beta_fd = FDataBasis(
            beta_basis,
            [1.0403, 0, 0, 0, 0],
        )
        y = np.array([
>>>>>>> 3c62e310
            1.0000684777229512,
            0.1623672257830915,
            0.08521053851548224,
            0.08514200869281137,
            0.09529138749665378,
            0.10549625973303875,
            0.11384314859153018,
<<<<<<< HEAD
        ]
=======
        ])
>>>>>>> 3c62e310

        y_pred_compare = [
            0.890341,
            0.370162,
            0.196773,
            0.110079,
            0.058063,
            0.023385,
            -0.001384,
        ]

        scalar = LinearRegression(
            coef_basis=[beta_basis],
            regularization=L2Regularization(
                LinearDifferentialOperator(2),
            ),
        )
        scalar.fit(x_fd, y)
<<<<<<< HEAD
=======
        assert isinstance(scalar.coef_[0], FDataBasis)
>>>>>>> 3c62e310
        np.testing.assert_allclose(
            scalar.coef_[0].coefficients,
            beta_fd.coefficients,
            atol=1e-3,
        )
        np.testing.assert_allclose(
<<<<<<< HEAD
            scalar.intercept_, -0.15, atol=1e-4,
=======
            scalar.intercept_,
            -0.15,
            atol=1e-4,
>>>>>>> 3c62e310
        )

        y_pred = scalar.predict(x_fd)
        np.testing.assert_allclose(y_pred, y_pred_compare, atol=1e-4)

        x_basis = Monomial(n_basis=3)
<<<<<<< HEAD
        x_fd = FDataBasis(x_basis, [
            [1, 0, 0],
            [0, 1, 0],
            [0, 0, 1],
            [2, 0, 1],
        ])
=======
        x_fd = FDataBasis(
            x_basis,
            [
                [1, 0, 0],
                [0, 1, 0],
                [0, 0, 1],
                [2, 0, 1],
            ])
>>>>>>> 3c62e310

        beta_fd = FDataBasis(x_basis, [3, 2, 1])
        y = np.array([1 + 13 / 3, 1 + 29 / 12, 1 + 17 / 10, 1 + 311 / 30])

        # Non regularized
        scalar = LinearRegression()
        scalar.fit(x_fd, y)
<<<<<<< HEAD
        np.testing.assert_allclose(
            scalar.coef_[0].coefficients, beta_fd.coefficients,
=======
        assert isinstance(scalar.coef_[0], FDataBasis)
        np.testing.assert_allclose(
            scalar.coef_[0].coefficients,
            beta_fd.coefficients,
>>>>>>> 3c62e310
        )
        np.testing.assert_allclose(scalar.intercept_, 1)

        y_pred = scalar.predict(x_fd)
        np.testing.assert_allclose(y_pred, y)

        # Regularized
        beta_fd_reg = FDataBasis(x_basis, [2.812, 3.043, 0])
        y_reg = [5.333, 3.419, 2.697, 11.366]

        scalar_reg = LinearRegression(
            regularization=L2Regularization(
                LinearDifferentialOperator(2),
            ),
        )
        scalar_reg.fit(x_fd, y)
<<<<<<< HEAD
=======
        assert isinstance(scalar_reg.coef_[0], FDataBasis)
>>>>>>> 3c62e310
        np.testing.assert_allclose(
            scalar_reg.coef_[0].coefficients,
            beta_fd_reg.coefficients,
            atol=0.001,
        )
        np.testing.assert_allclose(
<<<<<<< HEAD
            scalar_reg.intercept_, 0.998, atol=0.001,
=======
            scalar_reg.intercept_,
            0.998,
            atol=0.001,
>>>>>>> 3c62e310
        )

        y_pred = scalar_reg.predict(x_fd)
        np.testing.assert_allclose(y_pred, y_reg, atol=0.001)

<<<<<<< HEAD
    def test_error_y_X_samples_different(self) -> None:  # noqa: N802
        """Number of response samples and explanatory samples are not different.

        Raises ValueError when response is scalar.
        """
        x_fd = FDataBasis(Monomial(n_basis=7), np.identity(7))
        y = [1 for _ in range(8)]
=======
    def test_error_X_not_FData(self) -> None:
        """Tests that at least one variable is an FData object."""
        x_fd = np.identity(7)
        y = np.zeros(7)

        scalar = LinearRegression(coef_basis=[Fourier(n_basis=5)])

        with np.testing.assert_warns(UserWarning):
            scalar.fit([x_fd], y)

    def test_error_y_is_FData(self) -> None:
        """Tests that none of the explained variables is an FData object."""
        x_fd = FDataBasis(Monomial(n_basis=7), np.identity(7))
        y = list(FDataBasis(Monomial(n_basis=7), np.identity(7)))

        scalar = LinearRegression(coef_basis=[Fourier(n_basis=5)])

        with np.testing.assert_raises(ValueError):
            scalar.fit([x_fd], y)  # type: ignore[arg-type]

    def test_error_X_beta_len_distinct(self) -> None:
        """Test that the number of beta bases and explanatory variables
        are not different """
        x_fd = FDataBasis(Monomial(n_basis=7), np.identity(7))
        y = np.array([1 for _ in range(7)])
        beta = Fourier(n_basis=5)

        scalar = LinearRegression(coef_basis=[beta])
        with np.testing.assert_raises(ValueError):
            scalar.fit([x_fd, x_fd], y)

        scalar = LinearRegression(coef_basis=[beta, beta])
        with np.testing.assert_raises(ValueError):
            scalar.fit([x_fd], y)

    def test_error_y_X_samples_different(self) -> None:
        """Test that the number of response samples and explanatory samples
        are not different """

        x_fd = FDataBasis(Monomial(n_basis=7), np.identity(7))
        y = np.array([1 for _ in range(8)])
>>>>>>> 3c62e310
        beta = Fourier(n_basis=5)

        scalar = LinearRegression(coef_basis=[beta])
        with np.testing.assert_raises(ValueError):
            scalar.fit([x_fd], y)

        x_fd = FDataBasis(Monomial(n_basis=8), np.identity(8))
        y = np.array([1 for _ in range(7)])
        beta = Fourier(n_basis=5)

        scalar = LinearRegression(coef_basis=[beta])
        with np.testing.assert_raises(ValueError):
            scalar.fit([x_fd], y)

    def test_error_beta_not_basis(self) -> None:
<<<<<<< HEAD
        """Test that all beta are Basis objects."""
=======
        """Test that all beta are Basis objects. """
>>>>>>> 3c62e310
        x_fd = FDataBasis(Monomial(n_basis=7), np.identity(7))
        y = np.array([1 for _ in range(7)])
        beta = FDataBasis(Monomial(n_basis=7), np.identity(7))

        scalar = LinearRegression(coef_basis=[beta])
        with np.testing.assert_raises(TypeError):
            scalar.fit([x_fd], y)

    def test_error_weights_lenght(self) -> None:
<<<<<<< HEAD
        """Number of weights is equal to the number of samples."""
=======
        """Test that the number of weights is equal to n_samples."""
>>>>>>> 3c62e310
        x_fd = FDataBasis(Monomial(n_basis=7), np.identity(7))
        y = np.array([1 for _ in range(7)])
        weights = np.array([1 for _ in range(8)])
        beta = Monomial(n_basis=7)

        scalar = LinearRegression(coef_basis=[beta])
        with np.testing.assert_raises(ValueError):
            scalar.fit([x_fd], y, weights)

    def test_error_weights_negative(self) -> None:
        """Test that none of the weights are negative."""
        x_fd = FDataBasis(Monomial(n_basis=7), np.identity(7))
        y = np.array([1 for _ in range(7)])
        weights = np.array([-1 for _ in range(7)])
        beta = Monomial(n_basis=7)

        scalar = LinearRegression(coef_basis=[beta])
        with np.testing.assert_raises(ValueError):
            scalar.fit([x_fd], y, weights)


class TestFunctionalLinearRegression(unittest.TestCase):
    """Tests for linear regression with functional response."""

    def test_multivariate_covariates_1(self) -> None:
        """Test a basic example of functional regression.

        Functional response with multivariate covariates.
        """
        y_basis = Monomial(n_basis=2)
        X = [[1, 2], [3, 4], [5, 6]]

        y_fd = FDataBasis(y_basis, [[1, 2], [3, 4], [5, 6]])
        y_pred_coef_compare = [[177, 878]]

        funct_reg = LinearRegression(fit_intercept=False)
        funct_reg.fit(X, y_fd)

        np.testing.assert_allclose(funct_reg.basis_coefs, np.eye(2), atol=0.01)
        np.testing.assert_equal(funct_reg.coef_basis[0], y_basis)

        y_pred = funct_reg.predict([[177, 878]])
        np.testing.assert_allclose(
            y_pred[0].coefficients, y_pred_coef_compare, atol=0.01,
        )

    def test_multivariate_covariates_2(self) -> None:
        """Test a example of functional regression.

        Functional response with multivariate covariates.
        """
        y_basis = Monomial(n_basis=3)
        X = [[3, 4, 1], [5, 1, 6], [3, 2, 8]]

        y_fd = FDataBasis(y_basis, [[47, 22, 24], [43, 47, 39], [40, 53, 51]])
        beta_coef_compare = [[6, 3, 1], [7, 2, 4], [1, 5, 5]]
        y_pred_coef_compare = [[33, 18, 16]]

        funct_reg = LinearRegression(fit_intercept=False)
        funct_reg.fit(X, y_fd)

        np.testing.assert_allclose(
            funct_reg.basis_coefs, beta_coef_compare, atol=0.01,
        )
        np.testing.assert_equal(funct_reg.coef_basis[0], y_basis)

        y_pred = funct_reg.predict([[3, 2, 1]])
        np.testing.assert_allclose(
            y_pred[0].coefficients, y_pred_coef_compare, atol=0.01,
        )

    def test_multivariate_covariates_y_regularization(self) -> None:
        """Test a example of functional regression.

        Functional response with multivariate covariates and
        response regularization.
        """
        y_basis = Monomial(n_basis=3)
        X = [[3, 4, 1], [5, 1, 6], [3, 2, 8]]

        y_fd = FDataBasis(y_basis, [[47, 22, 24], [43, 47, 39], [40, 53, 51]])
        beta_coef_compare = [[3, 1.5, 0.5], [3.5, 1, 2], [0.5, 2.5, 2.5]]
        y_pred_coef_compare = [[16.5, 9, 8]]

        funct_reg = LinearRegression(
            regularization=None,
            y_regularization=L2Regularization(),
            fit_intercept=False,
        )
        funct_reg.fit(X, y_fd)

        np.testing.assert_allclose(
            funct_reg.basis_coefs, beta_coef_compare, atol=0.01,
        )
        np.testing.assert_equal(funct_reg.coef_basis[0], y_basis)

        y_pred = funct_reg.predict([[3, 2, 1]])
        np.testing.assert_allclose(
            y_pred[0].coefficients, y_pred_coef_compare, atol=0.01,
        )

    def test_multivariate_covariates_regularization_1(self) -> None:
        """Test a example of functional regression.

        Functional response with multivariate covariates and
        beta regularization.
        """
        y_basis = Monomial(n_basis=3)
        X = [[3, 4, 1], [5, 1, 6], [3, 2, 8]]

        y_fd = FDataBasis(y_basis, [[47, 22, 24], [43, 47, 39], [40, 53, 51]])
        beta_coef_compare = [
            [5.7694, 3.0259, 1.4407],
            [6.6883, 1.9385, 3.5799],
            [1.1985, 4.9522, 4.8118],
        ]
        y_pred_coef_compare = [[31.883, 17.906, 16.293]]

        funct_reg = LinearRegression(
            regularization=L2Regularization(),
            y_regularization=None,
            fit_intercept=False,
        )
        funct_reg.fit(X, y_fd)

        np.testing.assert_allclose(
            funct_reg.basis_coefs, beta_coef_compare, atol=0.01,
        )
        np.testing.assert_equal(funct_reg.coef_basis[0], y_basis)

        y_pred = funct_reg.predict([[3, 2, 1]])
        np.testing.assert_allclose(
            y_pred[0].coefficients, y_pred_coef_compare, atol=0.01,
        )

    def test_multivariate_covariates_regularization_2(self) -> None:
        """Test a example of functional regression.

        Functional response with multivariate covariates, beta
        and response regularization.
        """
        y_basis = Monomial(n_basis=3)
        X = [[3, 4, 1], [5, 1, 6], [3, 2, 8]]

        y_fd = FDataBasis(y_basis, [[47, 22, 24], [43, 47, 39], [40, 53, 51]])
        beta_coef_compare = [
            [2.9398, 1.5080, 0.6242],
            [3.4204, 0.9834, 1.8839],
            [0.5517, 2.4875, 2.4477],
        ]
        y_pred_coef_compare = [[16.212, 8.978, 8.088]]

        funct_reg = LinearRegression(
            regularization=L2Regularization(),
            y_regularization=L2Regularization(),
            fit_intercept=False,
        )
        funct_reg.fit(X, y_fd)

        np.testing.assert_allclose(
            funct_reg.basis_coefs, beta_coef_compare, atol=0.01,
        )
        np.testing.assert_equal(funct_reg.coef_basis[0], y_basis)

        y_pred = funct_reg.predict([[3, 2, 1]])
        np.testing.assert_allclose(
            y_pred[0].coefficients, y_pred_coef_compare, atol=0.01,
        )

    def test_multivariate_covariates_R_fda(self) -> None:  # noqa: N802
        """Test a example with Canadian Weather comparing with R fda package.

        Code used in R:
            daybasis65 <- create.fourier.basis(
                rangeval=c(0, 365), nbasis=65, axes=list('axesIntervals'))
            Temp.fd <- with(CanadianWeather, smooth.basisPar(day.5,
                             dailyAv[,,'Temperature.C'], daybasis65)$fd)
            TempRgn.f <- fRegress(Temp.fd ~ region, CanadianWeather)
            write.table(
                t(round(
                    TempRgn.f$betaestlist$const$fd$coefs,
                    digits=4)),
                file="", sep = ",", col.names = FALSE, row.names = FALSE
            )
            write.table(
                t(round(
                    TempRgn.f$betaestlist$region.Atlantic$fd$coefs,
                    digits=4)),
                file="", sep = ",", col.names = FALSE, row.names = FALSE
            )
            write.table(
                t(round(
                    TempRgn.f$betaestlist$region.Continental$fd$coefs,
                    digits=4)),
                file="", sep = ",", col.names = FALSE, row.names = FALSE)
            write.table(
                t(round(
                    TempRgn.f$betaestlist$region.Pacific$fd$coefs,
                    digits=4)),
                file="", sep = ",", col.names = FALSE, row.names = FALSE)
        """
        X_weather, y_weather = datasets.fetch_weather(
            return_X_y=True, as_frame=True,
        )
        fd = X_weather.iloc[:, 0].values

        y_basis = Fourier(n_basis=65)
        y_fd = fd.coordinates[0].to_basis(y_basis)

        enc = OneHotEncoder(handle_unknown='ignore')
        enc.fit([['Atlantic'], ['Continental'], ['Pacific']])
        X = np.array(y_weather).reshape(-1, 1)
        X = enc.transform(X).toarray().tolist()

        beta_const_coef_R = [  # noqa: WPS317
            -225.5085, -110.817, -243.4708, 4.6815, 21.4488, 10.3784, 2.6317,
            1.7571, 2.4812, -1.5179, 1.4451, -0.6581, 2.8287, 0.4106, 1.5839,
            -1.711, 0.5587, -2.2268, 2.4745, -0.5179, -0.8376, -3.1504,
            -0.1357, -0.1186, 1.1512, 0.7343, 1.842, -0.5258, 1.2263, -0.576,
            -0.6754, -0.6952, -0.416, -1.0292, 1.6742, 0.4276, 0.5185, -0.2135,
            0.3239, 1.6598, 1.0682, 2.2478, 0.2692, 1.8589, -0.5416, 0.5256,
            -1.6838, -1.1174, 0.1842, -0.3521, 0.1809, -1.6302, 0.6676,
            -0.3356, 1.036, -0.6297, 0.4227, -0.3096, 1.1373, 0.6317, 0.3608,
            -0.9949, -0.709, -0.4588, -0.5694,
        ]

        beta_atlantic_coef_R = [  # noqa: WPS317
            312.966, 35.9273, 67.7156, -12.9111, -27.3945, -18.3422,
            -6.6074, -0.0203, -4.5716, 3.3142, -1.8419, 2.2008, -3.1554,
            -0.8167, -1.6248, 1.4791, -0.8676, 2.9854, -2.5819, -0.239, 0.6418,
            2.2211, 1.4992, -2.2746, 0.6767, -2.8692, 1.478, 0.5988, -0.3434,
            -0.2574, 2.3693, -0.016, 1.4911, 3.2798, -0.6508, 1.3326, -0.6729,
            1.0736, -0.7874, -1.2653, -1.8837, -3.1971, 0.0166, -1.298, 0.1403,
            -1.2479, 0.593, 0.715, 0.1659, 0.8047, -1.2938, 0.7217, -1.1323,
            -0.9719, -1.256, 0.8089, -0.1986, 0.7974, -0.4129, -0.6855,
            -0.6397, 3.2471, 0.4686, 1.3593, 0.9434,
        ]

        beta_continental_coef_R = [  # noqa: WPS317
            214.8319, 41.1702, 6.2763, -11.5837, -40.6003, -10.9865, -6.6548,
            4.2589, -3.5174, 0.9494, 1.5624, -3.1435, -1.3242, -1.6431,
            -1.0234, 2.0606, -1.1042, -0.1723, -4.2717, -0.9321, 1.2331,
            2.0911, -1.0444, -1.757, -1.9564, -2.3117, -3.0405, -1.3801,
            -1.7431, -2.0031, 0.7171, -0.6877, 0.7969, -1.01, -0.1761, -2.7614,
            0.8308, -0.7232, 1.671, 0.0118, 1.8239, 0.5399, 1.8575, 0.9313,
            1.6813, 0.834, 2.1028, 1.8707, -0.147, -0.6401, -0.165, 1.5439,
            -0.4666, 0.2153, -0.8795, 0.4695, 0.0417, 0.7045, -1.1045, 0.0166,
            -0.7447, 1.4645, 1.5654, -0.3106, 0.7647,
        ]

        beta_pacific_coef_R = [  # noqa: WPS317
            375.1732, 78.6384, 127.8782, 6.0014, -29.3124, -11.4446, -5.3623,
            -1.1054, -5.4936, 0.5137, 0.0086, -0.7174, -5.2713, -1.2635,
            -1.6654, -0.5359, -2.4626, 1.8152, -4.0212, 0.8431, -1.7737,
            3.7342, -2.0556, 0.0382, -2.4436, -1.9431, -3.6757, -0.6956,
            -2.8307, -0.7396, 1.6465, -0.3534, 0.903, 0.0484, -1.6763, -1.6237,
            -0.9657, -1.6763, -0.2481, -1.3371, -0.6295, -2.4142, 0.9318,
            -1.1531, 0.8854, -0.966, 1.6884, 1.6327, -0.1843, 0.1531, -0.7279,
            0.8348, -0.4336, -0.1253, -1.0069, 0.2815, -0.3406, 1.4044,
            -1.6412, 0.4354, -1.2269, 0.9194, 1.0373, 0.7552, 1.088,
        ]

        funct_reg = LinearRegression()
        funct_reg.fit(X, y_fd)

        np.testing.assert_allclose(
            funct_reg.basis_coefs[0], beta_const_coef_R, atol=0.001,
        )
        np.testing.assert_allclose(
            funct_reg.basis_coefs[1], beta_atlantic_coef_R, atol=0.001,
        )
        np.testing.assert_allclose(
            funct_reg.basis_coefs[2], beta_continental_coef_R, atol=0.001,
        )
        np.testing.assert_allclose(
            funct_reg.basis_coefs[3], beta_pacific_coef_R, atol=0.001,
        )
        np.testing.assert_equal(funct_reg.coef_basis[0], y_fd.basis)

    def test_error_y_X_samples_different(self) -> None:  # noqa: N802
        """Number of response samples and explanatory samples are not different.

        Raises ValueError when response is functional.
        """
        y_basis = Monomial(n_basis=2)
        X = [[1, 2], [3, 4], [5, 6], [1, 0]]

        y_fd = FDataBasis(y_basis, [[1, 2], [3, 4], [5, 6]])

        funct_reg = LinearRegression()
        with np.testing.assert_raises(ValueError):
            funct_reg.fit(X, y_fd)


class TestHistoricalLinearRegression(unittest.TestCase):
    """Tests for historical linear regression."""

    def setUp(self) -> None:
        """Generate data according to the model."""
        self.random = np.random.RandomState(1)

        self.n_samples = 50
        self.n_features = 20
        self.intercept = datasets.make_gaussian_process(
            n_samples=1,
            n_features=self.n_features,
            cov=Gaussian(length_scale=0.4),
            random_state=self.random,
        )

        self.X = datasets.make_gaussian_process(
            n_samples=self.n_samples,
            n_features=self.n_features,
            cov=Gaussian(length_scale=0.4),
            random_state=self.random,
        )

        self.coefficients = datasets.make_gaussian(
            n_samples=1,
            grid_points=[np.linspace(0, 1, self.n_features)] * 2,
            cov=Gaussian(length_scale=1),
            random_state=self.random,
        )

        self.X2 = datasets.make_gaussian_process(
            n_samples=self.n_samples,
            n_features=self.n_features,
            cov=Gaussian(length_scale=0.4),
            random_state=self.random,
        )

        self.coefficients2 = datasets.make_gaussian(
            n_samples=1,
            grid_points=[np.linspace(0, 1, self.n_features)] * 2,
            cov=Gaussian(length_scale=1),
            random_state=self.random,
        )

        self.create_model()
        self.create_vectorial_model()

    def create_model_no_intercept(
        self,
        X: FDataGrid,
        coefficients: FDataGrid,
    ) -> FDataGrid:
        """Create a functional response according to historical model."""
        integral_body = (
            X.data_matrix[..., 0, np.newaxis]
            * coefficients.data_matrix[..., 0]
        )
        integral_matrix = cumtrapz(
            integral_body,
            x=X.grid_points[0],
            initial=0,
            axis=1,
        )
        integral = np.diagonal(integral_matrix, axis1=1, axis2=2)
        return X.copy(data_matrix=integral)

    def create_model(self) -> None:
        """Create a functional response according to historical model."""
        model_no_intercept = self.create_model_no_intercept(
            X=self.X,
            coefficients=self.coefficients,
        )
        self.y = model_no_intercept + self.intercept

    def create_vectorial_model(self) -> None:
        """Create a functional response according to historical model."""
        model_no_intercept = self.create_model_no_intercept(
            X=self.X,
            coefficients=self.coefficients,
        )
        model_no_intercept2 = self.create_model_no_intercept(
            X=self.X2,
            coefficients=self.coefficients2,
        )
        self.y2 = model_no_intercept + model_no_intercept2 + self.intercept

    def test_historical(self) -> None:
        """Test historical regression with data following the model."""
        regression = HistoricalLinearRegression(n_intervals=6)
        fit_predict_result = regression.fit_predict(self.X, self.y)
        predict_result = regression.predict(self.X)

        np.testing.assert_allclose(
            predict_result.data_matrix,
            fit_predict_result.data_matrix,
        )

        np.testing.assert_allclose(
            predict_result.data_matrix,
            self.y.data_matrix,
            rtol=1e-1,
        )

        np.testing.assert_allclose(
            regression.intercept_.data_matrix,
            self.intercept.data_matrix,
            rtol=1e-3,
        )

        np.testing.assert_allclose(
            regression.coef_.data_matrix[0, ..., 0],
            np.triu(self.coefficients.data_matrix[0, ..., 0]),
            atol=0.3,
            rtol=0,
        )

    def test_historical_vectorial(self) -> None:
        """Test historical regression with data following the vector model."""
        X = self.X.concatenate(self.X2, as_coordinates=True)

        regression = HistoricalLinearRegression(n_intervals=10)
        fit_predict_result = regression.fit_predict(X, self.y2)
        predict_result = regression.predict(X)

        np.testing.assert_allclose(
            predict_result.data_matrix,
            fit_predict_result.data_matrix,
        )

        np.testing.assert_allclose(
            predict_result.data_matrix,
            self.y2.data_matrix,
            atol=1e-1,
            rtol=0,
        )

        np.testing.assert_allclose(
            regression.intercept_.data_matrix,
            self.intercept.data_matrix,
            rtol=1e-2,
        )

        # Coefficient matrix not tested as it is probably
        # an ill-posed problem


if __name__ == '__main__':
    unittest.main()<|MERGE_RESOLUTION|>--- conflicted
+++ resolved
@@ -19,12 +19,8 @@
 class TestScalarLinearRegression(unittest.TestCase):
     """Tests for linear regression with scalar response."""
 
-<<<<<<< HEAD
     def test_single_explanatory(self) -> None:
         """Test a basic example of functional regression.
-=======
-    def test_regression_single_explanatory(self) -> None:
->>>>>>> 3c62e310
 
         Scalar response with functional covariates.
         """
@@ -33,11 +29,7 @@
 
         beta_basis = Fourier(n_basis=5)
         beta_fd = FDataBasis(beta_basis, [1, 1, 1, 1, 1])
-<<<<<<< HEAD
         y = [
-=======
-        y = np.array([
->>>>>>> 3c62e310
             0.9999999999999993,
             0.162381381441085,
             0.08527083481359901,
@@ -45,29 +37,17 @@
             0.09532291032042489,
             0.10550022969639987,
             0.11382675064746171,
-<<<<<<< HEAD
         ]
-
-        scalar = LinearRegression(coef_basis=[beta_basis])
-        scalar.fit(x_fd, y)
-=======
-        ])
 
         scalar = LinearRegression(coef_basis=[beta_basis])
         scalar.fit(x_fd, y)
         assert isinstance(scalar.coef_[0], FDataBasis)
->>>>>>> 3c62e310
         np.testing.assert_allclose(
             scalar.coef_[0].coefficients,
             beta_fd.coefficients,
         )
         np.testing.assert_allclose(
-<<<<<<< HEAD
             scalar.intercept_, 0.0, atol=1e-6,
-=======
-            scalar.intercept_,
-            0.0, atol=1e-6,
->>>>>>> 3c62e310
         )
 
         y_pred = scalar.predict(x_fd)
@@ -78,37 +58,24 @@
             fit_intercept=False,
         )
         scalar.fit(x_fd, y)
-<<<<<<< HEAD
-=======
         assert isinstance(scalar.coef_[0], FDataBasis)
->>>>>>> 3c62e310
         np.testing.assert_allclose(
             scalar.coef_[0].coefficients,
             beta_fd.coefficients,
         )
         np.testing.assert_equal(
-<<<<<<< HEAD
             scalar.intercept_, 0.0,
-=======
-            scalar.intercept_,
-            0.0,
->>>>>>> 3c62e310
         )
 
         y_pred = scalar.predict(x_fd)
         np.testing.assert_allclose(y_pred, y)
 
-<<<<<<< HEAD
     def test_multiple_explanatory(self) -> None:
         """Test a example of functional regression.
 
         Scalar response with functional covariates.
         """
         y = [1, 2, 3, 4, 5, 6, 7]
-=======
-    def test_regression_multiple_explanatory(self) -> None:
-        y = np.array([1, 2, 3, 4, 5, 6, 7])
->>>>>>> 3c62e310
 
         X = FDataBasis(Monomial(n_basis=7), np.identity(7))
 
@@ -119,13 +86,7 @@
         scalar.fit(X, y)
 
         np.testing.assert_allclose(
-<<<<<<< HEAD
             scalar.intercept_.round(4), np.array([32.65]), rtol=1e-3,
-=======
-            scalar.intercept_.round(4),
-            np.array([32.65]),
-            rtol=1e-3,
->>>>>>> 3c62e310
         )
 
         assert isinstance(scalar.coef_[0], FDataBasis)
@@ -137,18 +98,12 @@
                 -188.587,
                 236.5832,
                 -481.3449,
-<<<<<<< HEAD
             ]]), rtol=1e-3,
-=======
-            ]]),
-            rtol=1e-3,
->>>>>>> 3c62e310
         )
 
         y_pred = scalar.predict(X)
         np.testing.assert_allclose(y_pred, y, atol=0.01)
 
-<<<<<<< HEAD
     def test_mixed(self) -> None:
         """Test a example of functional regression.
 
@@ -175,34 +130,6 @@
         coefs_multivariate = np.array([3, 1])
         coefs_functions = FDataBasis(
             Monomial(n_basis=3), [[3, 0, 0]],
-=======
-    def test_regression_mixed(self) -> None:
-
-        multivariate = np.array([
-            [0, 0], [2, 7], [1, 7], [3, 9],
-            [4, 16], [2, 14], [3, 5],
-        ])
-
-        X: Sequence[
-            np.typing.NDArray[np.float_] | FDataBasis,
-        ] = [
-            multivariate,
-            FDataBasis(
-                Monomial(n_basis=3),
-                [
-                    [1, 0, 0], [0, 1, 0], [0, 0, 1],
-                    [1, 0, 1], [1, 0, 0], [0, 1, 0],
-                    [0, 0, 1],
-                ],
-            ),
-        ]
-
-        intercept = 2
-        coefs_multivariate = np.array([3, 1])
-        coefs_functions = FDataBasis(
-            Monomial(n_basis=3),
-            [[3, 0, 0]],
->>>>>>> 3c62e310
         )
         y_integral = np.array([3, 3 / 2, 1, 4, 3, 3 / 2, 1])
         y_sum = multivariate @ coefs_multivariate
@@ -212,23 +139,11 @@
         scalar.fit(X, y)
 
         np.testing.assert_allclose(
-<<<<<<< HEAD
             scalar.intercept_, intercept, atol=0.01,
         )
 
         np.testing.assert_allclose(
             scalar.coef_[0], coefs_multivariate, atol=0.01,
-=======
-            scalar.intercept_,
-            intercept,
-            atol=0.01,
-        )
-
-        np.testing.assert_allclose(
-            scalar.coef_[0],
-            coefs_multivariate,
-            atol=0.01,
->>>>>>> 3c62e310
         )
 
         assert isinstance(scalar.coef_[1], FDataBasis)
@@ -241,7 +156,6 @@
         y_pred = scalar.predict(X)
         np.testing.assert_allclose(y_pred, y, atol=0.01)
 
-<<<<<<< HEAD
     def test_mixed_regularization(self) -> None:
         """Test a example of functional regression.
 
@@ -261,31 +175,11 @@
             [0, 0, 1],
         ])
 
-        X = [multivariate, x_fd]
-
-        # y = 2 + sum([3, 1] * array) + int(3 * function)  # noqa: E800
-=======
-    def test_regression_mixed_regularization(self) -> None:
-
-        multivariate = np.array([
-            [0, 0], [2, 7], [1, 7], [3, 9],
-            [4, 16], [2, 14], [3, 5],
-        ])
-
         X: Sequence[
             np.typing.NDArray[np.float_] | FDataBasis,
-        ] = [
-            multivariate,
-            FDataBasis(
-                Monomial(n_basis=3),
-                [
-                    [1, 0, 0], [0, 1, 0], [0, 0, 1],
-                    [1, 0, 1], [1, 0, 0], [0, 1, 0],
-                    [0, 0, 1],
-                ]),
-        ]
-
->>>>>>> 3c62e310
+        ] = [multivariate, x_fd]
+
+        # y = 2 + sum([3, 1] * array) + int(3 * function)  # noqa: E800
         intercept = 2
         coefs_multivariate = np.array([3, 1])
         y_integral = np.array([3, 3 / 2, 1, 4, 3, 3 / 2, 1])
@@ -303,13 +197,7 @@
         scalar.fit(X, y)
 
         np.testing.assert_allclose(
-<<<<<<< HEAD
             scalar.intercept_, intercept, atol=0.01,
-=======
-            scalar.intercept_,
-            intercept,
-            atol=0.01,
->>>>>>> 3c62e310
         )
 
         np.testing.assert_allclose(
@@ -329,7 +217,6 @@
         np.testing.assert_allclose(
             y_pred,
             [
-<<<<<<< HEAD
                 5.349035,
                 16.456464,
                 13.361185,
@@ -337,20 +224,12 @@
                 32.650965,
                 23.961766,
                 16.29029,
-=======
-                5.349035, 16.456464, 13.361185, 23.930295,
-                32.650965, 23.961766, 16.29029,
->>>>>>> 3c62e310
             ],
             atol=0.01,
         )
 
-<<<<<<< HEAD
     def test_regularization(self) -> None:
         """Test a example of functional regression.
-=======
-    def test_regression_regularization(self) -> None:
->>>>>>> 3c62e310
 
         Scalar response with functional covariates using regularization.
         """
@@ -358,16 +237,8 @@
         x_fd = FDataBasis(x_basis, np.identity(7))
 
         beta_basis = Fourier(n_basis=5)
-<<<<<<< HEAD
         beta_fd = FDataBasis(beta_basis, [1.0403, 0, 0, 0, 0])
         y = [
-=======
-        beta_fd = FDataBasis(
-            beta_basis,
-            [1.0403, 0, 0, 0, 0],
-        )
-        y = np.array([
->>>>>>> 3c62e310
             1.0000684777229512,
             0.1623672257830915,
             0.08521053851548224,
@@ -375,11 +246,7 @@
             0.09529138749665378,
             0.10549625973303875,
             0.11384314859153018,
-<<<<<<< HEAD
         ]
-=======
-        ])
->>>>>>> 3c62e310
 
         y_pred_compare = [
             0.890341,
@@ -398,46 +265,26 @@
             ),
         )
         scalar.fit(x_fd, y)
-<<<<<<< HEAD
-=======
         assert isinstance(scalar.coef_[0], FDataBasis)
->>>>>>> 3c62e310
         np.testing.assert_allclose(
             scalar.coef_[0].coefficients,
             beta_fd.coefficients,
             atol=1e-3,
         )
         np.testing.assert_allclose(
-<<<<<<< HEAD
             scalar.intercept_, -0.15, atol=1e-4,
-=======
-            scalar.intercept_,
-            -0.15,
-            atol=1e-4,
->>>>>>> 3c62e310
         )
 
         y_pred = scalar.predict(x_fd)
         np.testing.assert_allclose(y_pred, y_pred_compare, atol=1e-4)
 
         x_basis = Monomial(n_basis=3)
-<<<<<<< HEAD
         x_fd = FDataBasis(x_basis, [
             [1, 0, 0],
             [0, 1, 0],
             [0, 0, 1],
             [2, 0, 1],
         ])
-=======
-        x_fd = FDataBasis(
-            x_basis,
-            [
-                [1, 0, 0],
-                [0, 1, 0],
-                [0, 0, 1],
-                [2, 0, 1],
-            ])
->>>>>>> 3c62e310
 
         beta_fd = FDataBasis(x_basis, [3, 2, 1])
         y = np.array([1 + 13 / 3, 1 + 29 / 12, 1 + 17 / 10, 1 + 311 / 30])
@@ -445,15 +292,8 @@
         # Non regularized
         scalar = LinearRegression()
         scalar.fit(x_fd, y)
-<<<<<<< HEAD
         np.testing.assert_allclose(
             scalar.coef_[0].coefficients, beta_fd.coefficients,
-=======
-        assert isinstance(scalar.coef_[0], FDataBasis)
-        np.testing.assert_allclose(
-            scalar.coef_[0].coefficients,
-            beta_fd.coefficients,
->>>>>>> 3c62e310
         )
         np.testing.assert_allclose(scalar.intercept_, 1)
 
@@ -470,29 +310,19 @@
             ),
         )
         scalar_reg.fit(x_fd, y)
-<<<<<<< HEAD
-=======
         assert isinstance(scalar_reg.coef_[0], FDataBasis)
->>>>>>> 3c62e310
         np.testing.assert_allclose(
             scalar_reg.coef_[0].coefficients,
             beta_fd_reg.coefficients,
             atol=0.001,
         )
         np.testing.assert_allclose(
-<<<<<<< HEAD
             scalar_reg.intercept_, 0.998, atol=0.001,
-=======
-            scalar_reg.intercept_,
-            0.998,
-            atol=0.001,
->>>>>>> 3c62e310
         )
 
         y_pred = scalar_reg.predict(x_fd)
         np.testing.assert_allclose(y_pred, y_reg, atol=0.001)
 
-<<<<<<< HEAD
     def test_error_y_X_samples_different(self) -> None:  # noqa: N802
         """Number of response samples and explanatory samples are not different.
 
@@ -500,49 +330,6 @@
         """
         x_fd = FDataBasis(Monomial(n_basis=7), np.identity(7))
         y = [1 for _ in range(8)]
-=======
-    def test_error_X_not_FData(self) -> None:
-        """Tests that at least one variable is an FData object."""
-        x_fd = np.identity(7)
-        y = np.zeros(7)
-
-        scalar = LinearRegression(coef_basis=[Fourier(n_basis=5)])
-
-        with np.testing.assert_warns(UserWarning):
-            scalar.fit([x_fd], y)
-
-    def test_error_y_is_FData(self) -> None:
-        """Tests that none of the explained variables is an FData object."""
-        x_fd = FDataBasis(Monomial(n_basis=7), np.identity(7))
-        y = list(FDataBasis(Monomial(n_basis=7), np.identity(7)))
-
-        scalar = LinearRegression(coef_basis=[Fourier(n_basis=5)])
-
-        with np.testing.assert_raises(ValueError):
-            scalar.fit([x_fd], y)  # type: ignore[arg-type]
-
-    def test_error_X_beta_len_distinct(self) -> None:
-        """Test that the number of beta bases and explanatory variables
-        are not different """
-        x_fd = FDataBasis(Monomial(n_basis=7), np.identity(7))
-        y = np.array([1 for _ in range(7)])
-        beta = Fourier(n_basis=5)
-
-        scalar = LinearRegression(coef_basis=[beta])
-        with np.testing.assert_raises(ValueError):
-            scalar.fit([x_fd, x_fd], y)
-
-        scalar = LinearRegression(coef_basis=[beta, beta])
-        with np.testing.assert_raises(ValueError):
-            scalar.fit([x_fd], y)
-
-    def test_error_y_X_samples_different(self) -> None:
-        """Test that the number of response samples and explanatory samples
-        are not different """
-
-        x_fd = FDataBasis(Monomial(n_basis=7), np.identity(7))
-        y = np.array([1 for _ in range(8)])
->>>>>>> 3c62e310
         beta = Fourier(n_basis=5)
 
         scalar = LinearRegression(coef_basis=[beta])
@@ -558,11 +345,7 @@
             scalar.fit([x_fd], y)
 
     def test_error_beta_not_basis(self) -> None:
-<<<<<<< HEAD
         """Test that all beta are Basis objects."""
-=======
-        """Test that all beta are Basis objects. """
->>>>>>> 3c62e310
         x_fd = FDataBasis(Monomial(n_basis=7), np.identity(7))
         y = np.array([1 for _ in range(7)])
         beta = FDataBasis(Monomial(n_basis=7), np.identity(7))
@@ -572,11 +355,7 @@
             scalar.fit([x_fd], y)
 
     def test_error_weights_lenght(self) -> None:
-<<<<<<< HEAD
         """Number of weights is equal to the number of samples."""
-=======
-        """Test that the number of weights is equal to n_samples."""
->>>>>>> 3c62e310
         x_fd = FDataBasis(Monomial(n_basis=7), np.identity(7))
         y = np.array([1 for _ in range(7)])
         weights = np.array([1 for _ in range(8)])
