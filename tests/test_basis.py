import unittest

from skfda.representation.basis import (Basis, FDataBasis, Constant, Monomial,
                                        BSpline, Fourier)

import numpy as np


class TestBasis(unittest.TestCase):

    # def setUp(self): could be defined for set up before any test

    def test_from_data_cholesky(self):
        t = np.linspace(0, 1, 5)
        x = np.sin(2 * np.pi * t) + np.cos(2 * np.pi * t)
        basis = BSpline((0, 1), nbasis=5)
        np.testing.assert_array_almost_equal(
            FDataBasis.from_data(x, t, basis, smoothness_parameter=10,
                                 penalty_degree=2, method='cholesky'
                                 ).coefficients.round(2),
            np.array([[0.60, 0.47, 0.20, -0.07, -0.20]])
        )

    def test_from_data_qr(self):
        t = np.linspace(0, 1, 5)
        x = np.sin(2 * np.pi * t) + np.cos(2 * np.pi * t)
        basis = BSpline((0, 1), nbasis=5)
        np.testing.assert_array_almost_equal(
            FDataBasis.from_data(x, t, basis, smoothness_parameter=10,
                                 penalty_degree=2, method='qr'
                                 ).coefficients.round(2),
            np.array([[0.60, 0.47, 0.20, -0.07, -0.20]])
        )

    def test_monomial_smoothing(self):
        # It does not have much sense to apply smoothing in this basic case
        # where the fit is very good but its just for testing purposes
        t = np.linspace(0, 1, 5)
        x = np.sin(2 * np.pi * t) + np.cos(2 * np.pi * t)
        basis = Monomial(nbasis=4)
        fd = FDataBasis.from_data(x, t, basis,
                                  penalty_degree=2,
                                  smoothness_parameter=1)
        # These results where extracted from the R package fda
        np.testing.assert_array_almost_equal(
            fd.coefficients.round(2), np.array([[0.61, -0.88, 0.06, 0.02]]))

    def test_bspline_penalty_special_case(self):
        basis = BSpline(nbasis=5)
        np.testing.assert_array_almost_equal(
            basis.penalty(basis.order - 1),
            np.array([[1152., -2016., 1152., -288., 0.],
                      [-2016., 3600., -2304., 1008., -288.],
                      [1152., -2304., 2304., -2304., 1152.],
                      [-288., 1008., -2304., 3600., -2016.],
                      [0., -288., 1152., -2016., 1152.]]))

    def test_fourier_penalty(self):
        basis = Fourier(nbasis=5)
        np.testing.assert_array_almost_equal(
            basis.penalty(2).round(2),
            np.array([[0., 0., 0., 0., 0.],
                      [0., 1558.55, 0., 0., 0.],
                      [0., 0., 1558.55, 0., 0.],
                      [0., 0., 0., 24936.73, 0.],
                      [0., 0., 0., 0., 24936.73]]))

    def test_bspline_penalty(self):
        basis = BSpline(nbasis=5)
        np.testing.assert_array_almost_equal(
            basis.penalty(2).round(2),
            np.array([[96., -132., 24., 12., 0.],
                      [-132., 192., -48., -24., 12.],
                      [24., -48., 48., -48., 24.],
                      [12., -24., -48., 192., -132.],
                      [0., 12., 24., -132., 96.]]))

    def test_bspline_penalty_numerical(self):
        basis = BSpline(nbasis=5)
        np.testing.assert_array_almost_equal(
            basis.penalty(coefficients=[0, 0, 1]).round(2),
            np.array([[96., -132., 24., 12., 0.],
                      [-132., 192., -48., -24., 12.],
                      [24., -48., 48., -48., 24.],
                      [12., -24., -48., 192., -132.],
                      [0., 12., 24., -132., 96.]]))

    def test_basis_product_generic(self):
        monomial = Monomial(nbasis=5)
        fourier = Fourier(nbasis=3)
        prod = BSpline(nbasis=9, order=8)
        self.assertEqual(Basis.default_basis_of_product(monomial, fourier), prod)

    def test_basis_constant_product(self):
        constant = Constant()
        monomial = Monomial()
        fourier = Fourier()
        bspline = BSpline(nbasis=5, order=3)
        self.assertEqual(constant.basis_of_product(monomial), monomial)
        self.assertEqual(constant.basis_of_product(fourier), fourier)
        self.assertEqual(constant.basis_of_product(bspline), bspline)
        self.assertEqual(monomial.basis_of_product(constant), monomial)
        self.assertEqual(fourier.basis_of_product(constant), fourier)
        self.assertEqual(bspline.basis_of_product(constant), bspline)

    def test_basis_fourier_product(self):
        # Test when periods are the same
        fourier = Fourier(nbasis=5)
        fourier2 = Fourier(nbasis=3)
        prod = Fourier(nbasis=7)
        self.assertEqual(fourier.basis_of_product(fourier2), prod)

        # Test when periods are different
        fourier2 = Fourier(nbasis=3, period=2)
        prod = BSpline(nbasis=9, order=8)
        self.assertEqual(fourier.basis_of_product(fourier2), prod)

    def test_basis_monomial_product(self):
        monomial = Monomial(nbasis=5)
        monomial2 = Monomial(nbasis=3)
        prod = Monomial(nbasis=8)
        self.assertEqual(monomial.basis_of_product(monomial2), prod)

    def test_basis_bspline_product(self):
        bspline = BSpline(nbasis=6, order=4)
        bspline2 = BSpline(domain_range=(0, 1), nbasis=6, order=4, knots=[0, 0.3, 1 / 3, 1])
        prod = BSpline(domain_range=(0,1), nbasis=10, order=7, knots=[0, 0.3, 1/3, 2/3,1])
        self.assertEqual(bspline.basis_of_product(bspline2), prod)

    def test_basis_basis_inprod(self):
        monomial = Monomial(nbasis=4)
        bspline = BSpline(nbasis=5, order=4)
        np.testing.assert_array_almost_equal(
            monomial.inner_product(bspline).round(3),
            np.array(
                [[0.12499983, 0.25000035, 0.24999965, 0.25000035, 0.12499983],
                 [0.01249991, 0.07500017, 0.12499983, 0.17500017, 0.11249991],
                 [0.00208338, 0.02916658, 0.07083342, 0.12916658, 0.10208338],
                 [0.00044654, 0.01339264, 0.04375022, 0.09910693, 0.09330368]])
            .round(3)
        )

    def test_basis_fdatabasis_inprod(self):
        monomial = Monomial(nbasis=4)
        bspline = BSpline(nbasis=5, order=3)
        bsplinefd = FDataBasis(bspline, np.arange(0, 15).reshape(3, 5))

        np.testing.assert_array_almost_equal(
            monomial.inner_product(bsplinefd).round(3),
            np.array([[2., 7., 12.],
                      [1.29626206, 3.79626206, 6.29626206],
                      [0.96292873, 2.62959539, 4.29626206],
                      [0.7682873, 2.0182873, 3.2682873]]).round(3)
        )

    def test_fdatabasis_fdatabasis_inprod(self):
        monomial = Monomial(nbasis=4)
        monomialfd = FDataBasis(monomial, [[5, 4, 1, 0],
                                           [4, 2, 1, 0],
                                           [4, 1, 6, 4],
                                           [4, 5, 0, 1],
                                           [5, 6, 2, 0]])
        bspline = BSpline(nbasis=5, order=3)
        bsplinefd = FDataBasis(bspline, np.arange(0, 15).reshape(3, 5))

        np.testing.assert_array_almost_equal(
            monomialfd.inner_product(bsplinefd).round(3),
            np.array([[16.14797697, 52.81464364, 89.4813103],
                      [11.55565285, 38.22211951, 64.88878618],
                      [18.14698361, 55.64698361, 93.14698361],
                      [15.2495976, 48.9995976, 82.7495976],
                      [19.70392982, 63.03676315, 106.37009648]]).round(3)
        )

    def test_comutativity_inprod(self):
        monomial = Monomial(nbasis=4)
        bspline = BSpline(nbasis=5, order=3)
        bsplinefd = FDataBasis(bspline, np.arange(0, 15).reshape(3, 5))

        np.testing.assert_array_almost_equal(
            bsplinefd.inner_product(monomial).round(3),
            np.transpose(monomial.inner_product(bsplinefd).round(3))
        )

    def test_fdatabasis_times_fdatabasis_fdatabasis(self):
        monomial = FDataBasis(Monomial(nbasis=3), [1, 2, 3])
        bspline = FDataBasis(BSpline(nbasis=6, order=4), [1, 2, 4, 1, 0, 1])
        times_fdar = monomial.times(bspline)

        prod_basis = BSpline(nbasis=9, order=6, knots=[0, 0.25, 0.5, 0.75, 1])
        prod_coefs = np.array([[0.9788352,  1.6289955,  2.7004969,  6.2678739,
                      8.7636441,  4.0069960,  0.7126961,  2.8826708,
                      6.0052311]])

        self.assertEqual(prod_basis, times_fdar.basis)
        np.testing.assert_array_almost_equal(prod_coefs, times_fdar.coefficients)

    def test_fdatabasis_times_fdatabasis_list(self):
        monomial = FDataBasis(Monomial(nbasis=3),
                              [[1, 2, 3], [4, 5, 6], [7, 8, 9]])
        result = monomial.times([3, 2, 1])

        expec_basis = Monomial(nbasis=3)
        expec_coefs = np.array([[3, 6, 9], [8, 10, 12], [7, 8, 9]])

        self.assertEqual(expec_basis, result.basis)
        np.testing.assert_array_almost_equal(expec_coefs, result.coefficients)

    def test_fdatabasis_times_fdatabasis_int(self):
        monomial = FDataBasis(Monomial(nbasis=3),
                              [[1, 2, 3], [4, 5, 6], [7, 8, 9]])
        result = monomial.times(3)

        expec_basis = Monomial(nbasis=3)
        expec_coefs = np.array([[3, 6, 9], [12, 15, 18], [21, 24, 27]])

        self.assertEqual(expec_basis, result.basis)
        np.testing.assert_array_almost_equal(expec_coefs, result.coefficients)

<<<<<<< HEAD
    def test_fdatabasis__add__(self):
        monomial1 = FDataBasis(Monomial(nbasis=3), [1, 2, 3])
        monomial2 = FDataBasis(Monomial(nbasis=3), [[1, 2, 3], [3, 4, 5]])

        np.testing.assert_equal(monomial1 + monomial2,
                                FDataBasis(Monomial(nbasis=3),
                                           [[2, 4, 6], [4, 6, 8]]))
        np.testing.assert_equal(monomial2 + 1,
                                FDataBasis(Monomial(nbasis=3),
                                           [[2, 2, 3], [4, 4, 5]]))
        np.testing.assert_equal(1 + monomial2,
                                FDataBasis(Monomial(nbasis=3),
                                           [[2, 2, 3], [4, 4, 5]]))
        np.testing.assert_equal(monomial2 + [1, 2],
                                FDataBasis(Monomial(nbasis=3),
                                           [[2, 2, 3], [5, 4, 5]]))
        np.testing.assert_equal([1, 2] + monomial2,
                                FDataBasis(Monomial(nbasis=3),
                                           [[2, 2, 3], [5, 4, 5]]))

        np.testing.assert_raises(NotImplementedError, monomial2.__add__,
                        FDataBasis(Fourier(nbasis=3),
                                   [[2, 2, 3], [5, 4, 5]]))

    def test_fdatabasis__sub__(self):
        monomial1 = FDataBasis(Monomial(nbasis=3), [1, 2, 3])
        monomial2 = FDataBasis(Monomial(nbasis=3), [[1, 2, 3], [3, 4, 5]])

        np.testing.assert_equal(monomial1 - monomial2,
                                FDataBasis(Monomial(nbasis=3),
                                           [[0, 0, 0], [-2, -2, -2]]))
        np.testing.assert_equal(monomial2 - 1,
                                FDataBasis(Monomial(nbasis=3),
                                           [[0, 2, 3], [2, 4, 5]]))
        np.testing.assert_equal(1 - monomial2,
                                FDataBasis(Monomial(nbasis=3),
                                           [[0, -2, -3], [-2, -4, -5]]))
        np.testing.assert_equal(monomial2 - [1, 2],
                                FDataBasis(Monomial(nbasis=3),
                                           [[0, 2, 3], [1, 4, 5]]))
        np.testing.assert_equal([1, 2] - monomial2,
                                FDataBasis(Monomial(nbasis=3),
                                           [[0, -2, -3], [-1, -4, -5]]))

        np.testing.assert_raises(NotImplementedError, monomial2.__sub__,
                                 FDataBasis(Fourier(nbasis=3),
                                            [[2, 2, 3], [5, 4, 5]]))
    def test_fdatabasis__mul__(self):
        monomial1 = FDataBasis(Monomial(nbasis=3), [1, 2, 3])
        monomial2 = FDataBasis(Monomial(nbasis=3), [[1, 2, 3], [3, 4, 5]])

        np.testing.assert_equal(monomial1 * 2,
                                FDataBasis(Monomial(nbasis=3),
                                           [[2, 4, 6]]))
        np.testing.assert_equal(3 * monomial2,
                                FDataBasis(Monomial(nbasis=3),
                                           [[3, 6, 9], [9, 12, 15]]))
        np.testing.assert_equal(3 * monomial2,
                                monomial2 * 3)

        np.testing.assert_equal(monomial2 * [1, 2],
                                FDataBasis(Monomial(nbasis=3),
                                           [[1, 2, 3], [6, 8, 10]]))
        np.testing.assert_equal([1, 2] * monomial2,
                                FDataBasis(Monomial(nbasis=3),
                                           [[1, 2, 3], [6, 8, 10]]))

        np.testing.assert_raises(NotImplementedError, monomial2.__mul__,
                        FDataBasis(Fourier(nbasis=3),
                                   [[2, 2, 3], [5, 4, 5]]))
        np.testing.assert_raises(NotImplementedError, monomial2.__mul__,
                        monomial2)
=======
    def test_fdatabasis_derivative_constant(self):
        monomial = FDataBasis(Monomial(nbasis=8),
                              [1, 5, 8, 9, 7, 8, 4, 5])
        monomial2 = FDataBasis(Monomial(nbasis=5),
                              [[4, 9, 7, 4, 3],
                               [1, 7, 9, 8, 5],
                               [4, 6, 6, 6, 8]])

        np.testing.assert_equal(monomial.derivative(),
                                FDataBasis(Monomial(nbasis=7),
                                           [5, 16, 27, 28, 40, 24, 35]))
        np.testing.assert_equal(monomial.derivative(order=0), monomial)
        np.testing.assert_equal(monomial.derivative(order=6),
                                FDataBasis(Monomial(nbasis=2),
                                           [2880, 25200]))

        np.testing.assert_equal(monomial2.derivative(),
                                FDataBasis(Monomial(nbasis=4),
                                           [[9, 14, 12, 12],
                                            [7, 18, 24, 20],
                                            [6, 12, 18, 32]]))
        np.testing.assert_equal(monomial2.derivative(order=0), monomial2)
        np.testing.assert_equal(monomial2.derivative(order=3),
                                FDataBasis(Monomial(nbasis=2),
                                           [[24, 72],
                                            [48, 120],
                                            [36, 192]]))

    def test_fdatabasis_derivative_monomial(self):
        monomial = FDataBasis(Monomial(nbasis=8),
                              [1, 5, 8, 9, 7, 8, 4, 5])
        monomial2 = FDataBasis(Monomial(nbasis=5),
                              [[4, 9, 7, 4, 3],
                               [1, 7, 9, 8, 5],
                               [4, 6, 6, 6, 8]])

        np.testing.assert_equal(monomial.derivative(),
                                FDataBasis(Monomial(nbasis=7),
                                           [5, 16, 27, 28, 40, 24, 35]))
        np.testing.assert_equal(monomial.derivative(order=0), monomial)
        np.testing.assert_equal(monomial.derivative(order=6),
                                FDataBasis(Monomial(nbasis=2),
                                           [2880, 25200]))

        np.testing.assert_equal(monomial2.derivative(),
                                FDataBasis(Monomial(nbasis=4),
                                           [[9, 14, 12, 12],
                                            [7, 18, 24, 20],
                                            [6, 12, 18, 32]]))
        np.testing.assert_equal(monomial2.derivative(order=0), monomial2)
        np.testing.assert_equal(monomial2.derivative(order=3),
                                FDataBasis(Monomial(nbasis=2),
                                           [[24, 72],
                                            [48, 120],
                                            [36, 192]]))

    def test_fdatabasis_derivative_fourier(self):
        fourier = FDataBasis(Fourier(nbasis=7),
                              [1, 5, 8, 9, 8, 4, 5])
        fourier2 = FDataBasis(Fourier(nbasis=5),
                              [[4, 9, 7, 4, 3],
                               [1, 7, 9, 8, 5],
                               [4, 6, 6, 6, 8]])

        fou0 = fourier.derivative(order=0)
        fou1 = fourier.derivative()
        fou2 = fourier.derivative(order=2)

        np.testing.assert_equal(fou1.basis, fourier.basis)
        np.testing.assert_almost_equal(fou1.coefficients.round(5),
                                       np.atleast_2d([0, -50.26548, 31.41593,
                                                      -100.53096, 113.09734,
                                                      -94.24778, 75.39822]))
        np.testing.assert_equal(fou0, fourier)
        np.testing.assert_equal(fou2.basis, fourier.basis)
        np.testing.assert_almost_equal(fou2.coefficients.round(5),
                                       np.atleast_2d([0, -197.39209, -315.82734,
                                                      -1421.22303, -1263.30936,
                                                      -1421.22303, -1776.52879]))

        fou0 = fourier2.derivative(order=0)
        fou1 = fourier2.derivative()
        fou2 = fourier2.derivative(order=2)

        np.testing.assert_equal(fou1.basis, fourier2.basis)
        np.testing.assert_almost_equal(fou1.coefficients.round(5),
                                       [[0, -43.98230, 56.54867, -37.69911, 50.26548],
                                        [0, -56.54867, 43.98230, -62.83185, 100.53096],
                                        [0, -37.69911, 37.69911, -100.53096, 75.39822]])
        np.testing.assert_equal(fou0, fourier2)
        np.testing.assert_equal(fou2.basis, fourier2.basis)
        np.testing.assert_almost_equal(fou2.coefficients.round(5),
                                       [[0, -355.30576, -276.34892, -631.65468, -473.74101],
                                        [0, -276.34892, -355.30576, -1263.30936, -789.56835],
                                        [0, -236.87051, -236.87051, -947.48202, -1263.30936]])

    def test_fdatabasis_derivative_bspline(self):
        bspline = FDataBasis(BSpline(nbasis=8),
                             [1, 5, 8, 9, 7, 8, 4, 5])
        bspline2 = FDataBasis(BSpline(nbasis=5),
                              [[4, 9, 7, 4, 3],
                               [1, 7, 9, 8, 5],
                               [4, 6, 6, 6, 8]])

        bs0 = bspline.derivative(order=0)
        bs1 = bspline.derivative()
        bs2 = bspline.derivative(order=2)
        np.testing.assert_equal(bs1.basis, BSpline(nbasis=7, order=3))
        np.testing.assert_almost_equal(bs1.coefficients,
                                       np.atleast_2d([60, 22.5, 5,
                                                      -10, 5, -30, 15]))
        np.testing.assert_equal(bs0, bspline)
        np.testing.assert_equal(bs2.basis, BSpline(nbasis=6, order=2))
        np.testing.assert_almost_equal(bs2.coefficients,
                                       np.atleast_2d([-375, -87.5, -75,
                                                      75, -175, 450]))

        bs0 = bspline2.derivative(order=0)
        bs1 = bspline2.derivative()
        bs2 = bspline2.derivative(order=2)

        np.testing.assert_equal(bs1.basis, BSpline(nbasis=4, order=3))
        np.testing.assert_almost_equal(bs1.coefficients,
                                       [[30, -6, -9, -6],
                                        [36, 6, -3, -18],
                                        [12, 0, 0, 12]])
        np.testing.assert_equal(bs0, bspline2)
        np.testing.assert_equal(bs2.basis, BSpline(nbasis=3, order=2))
        np.testing.assert_almost_equal(bs2.coefficients,
                                       [[-144, -6, 12],
                                        [-120, -18, -60],
                                        [-48, 0, 48]])

>>>>>>> 0252dda7

if __name__ == '__main__':
    print()
    unittest.main()<|MERGE_RESOLUTION|>--- conflicted
+++ resolved
@@ -217,80 +217,6 @@
         self.assertEqual(expec_basis, result.basis)
         np.testing.assert_array_almost_equal(expec_coefs, result.coefficients)
 
-<<<<<<< HEAD
-    def test_fdatabasis__add__(self):
-        monomial1 = FDataBasis(Monomial(nbasis=3), [1, 2, 3])
-        monomial2 = FDataBasis(Monomial(nbasis=3), [[1, 2, 3], [3, 4, 5]])
-
-        np.testing.assert_equal(monomial1 + monomial2,
-                                FDataBasis(Monomial(nbasis=3),
-                                           [[2, 4, 6], [4, 6, 8]]))
-        np.testing.assert_equal(monomial2 + 1,
-                                FDataBasis(Monomial(nbasis=3),
-                                           [[2, 2, 3], [4, 4, 5]]))
-        np.testing.assert_equal(1 + monomial2,
-                                FDataBasis(Monomial(nbasis=3),
-                                           [[2, 2, 3], [4, 4, 5]]))
-        np.testing.assert_equal(monomial2 + [1, 2],
-                                FDataBasis(Monomial(nbasis=3),
-                                           [[2, 2, 3], [5, 4, 5]]))
-        np.testing.assert_equal([1, 2] + monomial2,
-                                FDataBasis(Monomial(nbasis=3),
-                                           [[2, 2, 3], [5, 4, 5]]))
-
-        np.testing.assert_raises(NotImplementedError, monomial2.__add__,
-                        FDataBasis(Fourier(nbasis=3),
-                                   [[2, 2, 3], [5, 4, 5]]))
-
-    def test_fdatabasis__sub__(self):
-        monomial1 = FDataBasis(Monomial(nbasis=3), [1, 2, 3])
-        monomial2 = FDataBasis(Monomial(nbasis=3), [[1, 2, 3], [3, 4, 5]])
-
-        np.testing.assert_equal(monomial1 - monomial2,
-                                FDataBasis(Monomial(nbasis=3),
-                                           [[0, 0, 0], [-2, -2, -2]]))
-        np.testing.assert_equal(monomial2 - 1,
-                                FDataBasis(Monomial(nbasis=3),
-                                           [[0, 2, 3], [2, 4, 5]]))
-        np.testing.assert_equal(1 - monomial2,
-                                FDataBasis(Monomial(nbasis=3),
-                                           [[0, -2, -3], [-2, -4, -5]]))
-        np.testing.assert_equal(monomial2 - [1, 2],
-                                FDataBasis(Monomial(nbasis=3),
-                                           [[0, 2, 3], [1, 4, 5]]))
-        np.testing.assert_equal([1, 2] - monomial2,
-                                FDataBasis(Monomial(nbasis=3),
-                                           [[0, -2, -3], [-1, -4, -5]]))
-
-        np.testing.assert_raises(NotImplementedError, monomial2.__sub__,
-                                 FDataBasis(Fourier(nbasis=3),
-                                            [[2, 2, 3], [5, 4, 5]]))
-    def test_fdatabasis__mul__(self):
-        monomial1 = FDataBasis(Monomial(nbasis=3), [1, 2, 3])
-        monomial2 = FDataBasis(Monomial(nbasis=3), [[1, 2, 3], [3, 4, 5]])
-
-        np.testing.assert_equal(monomial1 * 2,
-                                FDataBasis(Monomial(nbasis=3),
-                                           [[2, 4, 6]]))
-        np.testing.assert_equal(3 * monomial2,
-                                FDataBasis(Monomial(nbasis=3),
-                                           [[3, 6, 9], [9, 12, 15]]))
-        np.testing.assert_equal(3 * monomial2,
-                                monomial2 * 3)
-
-        np.testing.assert_equal(monomial2 * [1, 2],
-                                FDataBasis(Monomial(nbasis=3),
-                                           [[1, 2, 3], [6, 8, 10]]))
-        np.testing.assert_equal([1, 2] * monomial2,
-                                FDataBasis(Monomial(nbasis=3),
-                                           [[1, 2, 3], [6, 8, 10]]))
-
-        np.testing.assert_raises(NotImplementedError, monomial2.__mul__,
-                        FDataBasis(Fourier(nbasis=3),
-                                   [[2, 2, 3], [5, 4, 5]]))
-        np.testing.assert_raises(NotImplementedError, monomial2.__mul__,
-                        monomial2)
-=======
     def test_fdatabasis_derivative_constant(self):
         monomial = FDataBasis(Monomial(nbasis=8),
                               [1, 5, 8, 9, 7, 8, 4, 5])
@@ -424,7 +350,6 @@
                                         [-120, -18, -60],
                                         [-48, 0, 48]])
 
->>>>>>> 0252dda7
 
 if __name__ == '__main__':
     print()
